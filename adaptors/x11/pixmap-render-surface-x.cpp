--- conflicted
+++ resolved
@@ -215,13 +215,6 @@
   gc = ecore_x_gc_new( mImpl->mX11Pixmap,
                        ECORE_X_GC_VALUE_MASK_FOREGROUND,
                        &foreground );
-<<<<<<< HEAD
-
-  DALI_ASSERT_ALWAYS( gc && "CreateXRenderable(): failed to get gc" );
-
-  ecore_x_drawable_rectangle_fill( mX11Pixmap, gc, 0, 0, mPosition.width, mPosition.height );
-=======
->>>>>>> a5eece9b
 
   DALI_ASSERT_ALWAYS( gc && "CreateXRenderable(): failed to get gc" );
 
