--- conflicted
+++ resolved
@@ -47,16 +47,6 @@
 namespace Adaptor
 {
 
-<<<<<<< HEAD
-namespace
-{
-// Defaults taken from H2 device
-const unsigned int DEFAULT_WINDOW_WIDTH   = 480;
-const unsigned int DEFAULT_WINDOW_HEIGHT  = 800;
-}
-
-=======
->>>>>>> 1b010763
 ApplicationPtr Application::New(
   int* argc,
   char **argv[],
@@ -126,21 +116,6 @@
 
   mAdaptor = &Dali::Adaptor::New( mWindow, mBaseLayout, mContextLossConfiguration );
 
-<<<<<<< HEAD
-=======
-  std::string dpiStr = mCommandLineOptions->stageDPI;
-  if(!dpiStr.empty())
-  {
-    // Use DPI from command line.
-    unsigned int hDPI = 0;
-    unsigned int vDPI = 0;
-
-    sscanf(dpiStr.c_str(), "%ux%u", &hDPI, &vDPI);
-
-    Internal::Adaptor::Adaptor::GetImplementation( *mAdaptor ).SetDpi(hDPI, vDPI);
-  }
-
->>>>>>> 1b010763
   mAdaptor->ResizedSignal().Connect( mSlotDelegate, &Application::OnResize );
 }
 
