/*
 * Copyright (c) 2014 Samsung Electronics Co., Ltd.
 *
 * Licensed under the Apache License, Version 2.0 (the "License");
 * you may not use this file except in compliance with the License.
 * You may obtain a copy of the License at
 *
 * http://www.apache.org/licenses/LICENSE-2.0
 *
 * Unless required by applicable law or agreed to in writing, software
 * distributed under the License is distributed on an "AS IS" BASIS,
 * WITHOUT WARRANTIES OR CONDITIONS OF ANY KIND, either express or implied.
 * See the License for the specific language governing permissions and
 * limitations under the License.
 *
 */

// CLASS HEADER
#include "object-profiler.h"

// EXTERNAL INCLUDES
#include <stdlib.h>
#include <dali/integration-api/debug.h>
#include <dali/integration-api/profiling.h>
#include <dali/public-api/actors/image-actor.h>
#include <dali/public-api/common/stage.h>
#include <dali/public-api/object/ref-object.h>
#include <dali/public-api/object/base-object.h>
#include <dali/public-api/object/type-registry.h>

using std::string;
using namespace Dali::Integration::Profiling;

namespace Dali
{
namespace Internal
{
namespace Adaptor
{

ObjectProfiler::ObjectProfiler()
: mIsActive(false)
{
  // This class must be created after the Stage; this means it doesn't count the initial objects
  // that are created by the stage (base layer, default camera actor)
  mObjectRegistry = Dali::Stage::GetCurrent().GetObjectRegistry();

  char* profile = getenv("PROFILE_DALI_OBJECTS");
  if( profile != NULL )
  {
    mIsActive = true;
    int timeInterval = atoi(profile);
    if( timeInterval > 0 )
    {
      mTimer = Dali::Timer::New(timeInterval*1000);
      mTimer.TickSignal().Connect( this, &ObjectProfiler::OnTimeout );
      mTimer.Start();
    }

    mObjectRegistry.ObjectCreatedSignal().Connect( this, &ObjectProfiler::OnObjectCreated );
    mObjectRegistry.ObjectDestroyedSignal().Connect( this, &ObjectProfiler::OnObjectDestroyed );
  }
}

ObjectProfiler::~ObjectProfiler()
{
}

void ObjectProfiler::DisplayInstanceCounts()
{
  InstanceCountMapIterator iter = mInstanceCountMap.begin();
  InstanceCountMapIterator end = mInstanceCountMap.end();

  for( ; iter != end; iter++ )
  {
    int memorySize = GetMemorySize(iter->first, iter->second);
    if( memorySize > 0 )
    {
      LogMessage( Debug::DebugInfo, "%-30s: % 4d  Memory MemorySize: ~% 6.1f kB\n",
                  iter->first.c_str(), iter->second, memorySize / 1024.0f );
    }
    else
    {
      LogMessage( Debug::DebugInfo, "%-30s: % 4d\n",
                  iter->first.c_str(), iter->second );
    }
  }
  LogMessage(Debug::DebugInfo, "\n");

  int quadCount = 0;

  // Count number of quads:

  for( InstanceTypes::iterator iter = mInstanceTypes.begin(), end = mInstanceTypes.end(); iter != end; ++iter )
  {
    if( iter->second.compare("ImageActor") == 0 )
    {
      BaseHandle handle(iter->first);
      Dali::ImageActor imageActor = Dali::ImageActor::DownCast(handle);
      if( imageActor )
      {
        if( imageActor.GetStyle() == Dali::ImageActor::STYLE_QUAD )
        {
          quadCount++;
        }
      }
    }
  }

  LogMessage(Debug::DebugInfo, "Number of image actors using Quad style: %d\n", quadCount);
}

bool ObjectProfiler::OnTimeout()
{
  DisplayInstanceCounts();
  return true;
}

void ObjectProfiler::OnObjectCreated(BaseHandle handle)
{
  string theType = handle.GetTypeName();
  if( theType.empty() )
  {
    DALI_LOG_ERROR("Object created from an unregistered type\n");
    theType = "<Unregistered>";
  }

  mInstanceTypes.push_back(InstanceTypePair(&handle.GetBaseObject(), theType));

  InstanceCountMapIterator iter = mInstanceCountMap.find(theType);
  if( iter == mInstanceCountMap.end() )
  {
    InstanceCountPair instanceCount(theType, 1);
    mInstanceCountMap.insert(instanceCount);
  }
  else
  {
    iter->second++;
  }
}

void ObjectProfiler::OnObjectDestroyed(const Dali::RefObject* object)
{
  const BaseObject* baseObject = static_cast<const BaseObject*>(object);

  InstanceTypes::iterator end = mInstanceTypes.end();
  for( InstanceTypes::iterator iter = mInstanceTypes.begin(); iter != end; iter++)
  {
    if( iter->first == baseObject )
    {
      const std::string& theType = iter->second;
      if( !theType.empty() )
      {
        InstanceCountMapIterator countIter = mInstanceCountMap.find(theType);
        if( countIter != mInstanceCountMap.end() )
        {
          countIter->second--;
        }
      }
      mInstanceTypes.erase( iter );
      break;
    }
  }
}

int ObjectProfiler::GetMemorySize(const std::string& name, int count)
{
  struct MemoryMemorySize
  {
    std::string name;
    int memorySize;
  };
  MemoryMemorySize memoryMemorySizes[] =
    {
      { "Animation", ANIMATION_MEMORY_SIZE },
      { "Constraint", CONSTRAINT_MEMORY_SIZE },
      { "Actor", ACTOR_MEMORY_SIZE },
      { "Layer", LAYER_MEMORY_SIZE },
      { "CameraActor", CAMERA_ACTOR_MEMORY_SIZE },
      { "ImageActor", IMAGE_ACTOR_MEMORY_SIZE },
<<<<<<< HEAD
      { "TextActor", TEXT_ACTOR_MEMORY_SIZE },
=======
      { "MeshActor", MESH_ACTOR_MEMORY_SIZE },
>>>>>>> 62ece622
      { "Image", IMAGE_MEMORY_SIZE },
    };

  for( size_t i=0; i<sizeof(memoryMemorySizes)/sizeof(MemoryMemorySize); i++ )
  {
    if( memoryMemorySizes[i].name.compare(name) == 0 )
    {
      return count * memoryMemorySizes[i].memorySize;
    }
  }
  return 0;
}

} // Adaptor
} // Internal
} // Dali<|MERGE_RESOLUTION|>--- conflicted
+++ resolved
@@ -178,11 +178,6 @@
       { "Layer", LAYER_MEMORY_SIZE },
       { "CameraActor", CAMERA_ACTOR_MEMORY_SIZE },
       { "ImageActor", IMAGE_ACTOR_MEMORY_SIZE },
-<<<<<<< HEAD
-      { "TextActor", TEXT_ACTOR_MEMORY_SIZE },
-=======
-      { "MeshActor", MESH_ACTOR_MEMORY_SIZE },
->>>>>>> 62ece622
       { "Image", IMAGE_MEMORY_SIZE },
     };
 
