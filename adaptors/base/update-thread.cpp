--- conflicted
+++ resolved
@@ -189,22 +189,9 @@
   FILE* outfile = fopen( DALI_TEMP_UPDATE_FPS_FILE, "w" );
   if( outfile )
   {
-<<<<<<< HEAD
-    for(unsigned int i = 0; i < mElapsedSeconds; i++)
-    {
-      char fpsString[10];
-      snprintf(fpsString,sizeof(fpsString),"%.2f \n",mFpsRecord[i]);
-      int ret = fputs( fpsString, outfile );
-      if( ret < 0)
-      {
-        break;
-      }
-    }
-=======
     char fpsString[10];
     snprintf(fpsString,sizeof(fpsString),"%.2f \n", fps );
     fputs( fpsString, outfile ); // ignore the error on purpose
->>>>>>> a5eece9b
     fclose( outfile );
   }
 }
