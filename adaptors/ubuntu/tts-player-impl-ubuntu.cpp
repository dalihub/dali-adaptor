/*
 * Copyright (c) 2014 Samsung Electronics Co., Ltd.
 *
 * Licensed under the Apache License, Version 2.0 (the "License");
 * you may not use this file except in compliance with the License.
 * You may obtain a copy of the License at
 *
 * http://www.apache.org/licenses/LICENSE-2.0
 *
 * Unless required by applicable law or agreed to in writing, software
 * distributed under the License is distributed on an "AS IS" BASIS,
 * WITHOUT WARRANTIES OR CONDITIONS OF ANY KIND, either express or implied.
 * See the License for the specific language governing permissions and
 * limitations under the License.
 *
 */

// CLASS HEADER
#include "tts-player-impl.h"

// EXTERNAL INCLUDES
#include <dali/public-api/object/type-registry.h>


namespace Dali
{

namespace Internal
{

namespace Adaptor
{

namespace // unnamed namespace
{
// Type Registration
Dali::BaseHandle Create()
{
  return Dali::TtsPlayer::Get() ;
}

Dali::TypeRegistration mType( typeid(Dali::TtsPlayer), typeid(Dali::BaseHandle), Create ) ;
} // unnamed namespace

#if defined(DEBUG_ENABLED)
Debug::Filter* TtsPlayer::gLogFilter = Debug::Filter::New(Debug::Concise, false, "LOG_TTS_PLAYER");
#endif

Dali::TtsPlayer TtsPlayer::New(Dali::TtsPlayer::Mode mode)
{
  Dali::TtsPlayer player = Dali::TtsPlayer(new TtsPlayer(mode));

  return player;
}

TtsPlayer::TtsPlayer(Dali::TtsPlayer::Mode mode)
{
  DALI_LOG_ERROR("TTS is not implemented in UBUNTU profile.");
}

TtsPlayer::~TtsPlayer()
{
}

void TtsPlayer::Play(const std::string& text)
{
}

void TtsPlayer::Stop()
{
}

void TtsPlayer::Pause()
{
}

void TtsPlayer::Resume()
{
}

Dali::TtsPlayer::State TtsPlayer::GetState()
{
  return Dali::TtsPlayer::UNAVAILABLE;
}

<<<<<<< HEAD
=======
Dali::TtsPlayer::StateChangedSignalType& TtsPlayer::StateChangedSignal()
{
  return mStateChangedSignal;
}
>>>>>>> a5eece9b

} // namespace Adaptor

} // namespace Internal

} // namespace Dali
<|MERGE_RESOLUTION|>--- conflicted
+++ resolved
@@ -83,13 +83,10 @@
   return Dali::TtsPlayer::UNAVAILABLE;
 }
 
-<<<<<<< HEAD
-=======
 Dali::TtsPlayer::StateChangedSignalType& TtsPlayer::StateChangedSignal()
 {
   return mStateChangedSignal;
 }
->>>>>>> a5eece9b
 
 } // namespace Adaptor
 
