--- conflicted
+++ resolved
@@ -279,19 +279,13 @@
     }
     else
     {
-<<<<<<< HEAD
-      ttsState = static_cast<Dali::TtsPlayer::State>(state);
-=======
       ttsState = InternalToExternalState( state );
->>>>>>> a5eece9b
     }
   }
 
   return ttsState;
 }
 
-<<<<<<< HEAD
-=======
 Dali::TtsPlayer::StateChangedSignalType& TtsPlayer::StateChangedSignal()
 {
   return mStateChangedSignal;
@@ -306,7 +300,6 @@
   }
 }
 
->>>>>>> a5eece9b
 void TtsPlayer::StateChangedCallback(tts_h tts, tts_state_e previous, tts_state_e current, void *userData)
 {
   // Get the implementation (this is a static function).
