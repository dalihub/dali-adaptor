--- conflicted
+++ resolved
@@ -78,14 +78,11 @@
    */
   Dali::TtsPlayer::State GetState();
 
-<<<<<<< HEAD
-=======
   /**
    * @copydoc TtsPlayer::StateChangedSignal()
    */
   Dali::TtsPlayer::StateChangedSignalType& StateChangedSignal();
 
->>>>>>> a5eece9b
 private:
 
   /**
