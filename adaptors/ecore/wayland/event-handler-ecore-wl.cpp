/*
 * Copyright (c) 2015 Samsung Electronics Co., Ltd.
 *
 * Licensed under the Apache License, Version 2.0 (the "License");
 * you may not use this file except in compliance with the License.
 * You may obtain a copy of the License at
 *
 * http://www.apache.org/licenses/LICENSE-2.0
 *
 * Unless required by applicable law or agreed to in writing, software
 * distributed under the License is distributed on an "AS IS" BASIS,
 * WITHOUT WARRANTIES OR CONDITIONS OF ANY KIND, either express or implied.
 * See the License for the specific language governing permissions and
 * limitations under the License.
 *
 */

// CLASS HEADER
#include <events/event-handler.h>

// EXTERNAL INCLUDES
#include <Ecore.h>
#include <Ecore_Input.h>
#include <ecore-wl-render-surface.h>
#include <cstring>

#include <sys/time.h>

#ifndef DALI_PROFILE_UBUNTU
#include <vconf.h>
#include <vconf-keys.h>
#endif // DALI_PROFILE_UBUNTU

#ifdef DALI_ELDBUS_AVAILABLE
#include <Eldbus.h>
#endif // DALI_ELDBUS_AVAILABLE

#include <dali/public-api/common/vector-wrapper.h>
#include <dali/public-api/events/touch-point.h>
#include <dali/public-api/events/key-event.h>
#include <dali/public-api/events/wheel-event.h>
#include <dali/integration-api/debug.h>
#include <dali/integration-api/events/key-event-integ.h>
#include <dali/integration-api/events/touch-event-integ.h>
#include <dali/integration-api/events/hover-event-integ.h>
#include <dali/integration-api/events/wheel-event-integ.h>

// INTERNAL INCLUDES
#include <events/gesture-manager.h>
#include <window-render-surface.h>
#include <clipboard-impl.h>
#include <key-impl.h>
#include <physical-keyboard-impl.h>
#include <style-monitor-impl.h>
#include <base/core-event-interface.h>
#include <virtual-keyboard.h>

namespace Dali
{

namespace Internal
{

namespace Adaptor
{

#if defined(DEBUG_ENABLED)
namespace
{
Integration::Log::Filter* gTouchEventLogFilter  = Integration::Log::Filter::New(Debug::NoLogging, false, "LOG_ADAPTOR_EVENTS_TOUCH");
Integration::Log::Filter* gClientMessageLogFilter  = Integration::Log::Filter::New(Debug::NoLogging, false, "LOG_ADAPTOR_EVENTS_CLIENT_MESSAGE");
Integration::Log::Filter* gDragAndDropLogFilter = Integration::Log::Filter::New(Debug::NoLogging, false, "LOG_ADAPTOR_EVENTS_DND");
Integration::Log::Filter* gImfLogging  = Integration::Log::Filter::New(Debug::NoLogging, false, "LOG_ADAPTOR_EVENTS_IMF");
Integration::Log::Filter* gSelectionEventLogFilter = Integration::Log::Filter::New(Debug::NoLogging, false, "LOG_ADAPTOR_EVENTS_SELECTION");
} // unnamed namespace
#endif


namespace
{

// DBUS accessibility
<<<<<<< HEAD
#define A11Y_BUS "org.a11y.Bus"
#define A11Y_INTERFACE "org.a11y.Bus"
#define A11Y_PATH "/org/a11y/bus"
#define A11Y_GET_ADDRESS "GetAddress"
#define BUS "com.samsung.EModule"
#define INTERFACE "com.samsung.GestureNavigation"
#define PATH "/com/samsung/GestureNavigation"
#define SIGNAL "GestureDetected"
=======
const char* BUS = "org.enlightenment.wm-screen-reader";
const char* INTERFACE = "org.tizen.GestureNavigation";
const char* PATH = "/org/tizen/GestureNavigation";
>>>>>>> 436b7cc4

const unsigned int PRIMARY_TOUCH_BUTTON_ID( 1 );

const unsigned int BYTES_PER_CHARACTER_FOR_ATTRIBUTES = 3;

#ifdef DALI_ELDBUS_AVAILABLE
// DBus gesture string matching lists.
// TODO: This needs moving to its own module.
const char * ElDBusAccessibilityFingerCountStrings[] =
{
  "OneFinger",
  "TwoFingers",
  "ThreeFingers"
};
const unsigned int FingerCountStringsTotal = sizeof( ElDBusAccessibilityFingerCountStrings ) / sizeof( ElDBusAccessibilityFingerCountStrings[0] );
enum GestureType
{
  GESTURE_TYPE_NONE,
  GESTURE_TYPE_HOVER,
  GESTURE_TYPE_SINGLE_TAP,
  GESTURE_TYPE_DOUBLE_TAP,
  GESTURE_TYPE_TRIPLE_TAP
};
struct GestureTypeTable
{
  const char* name;
  const GestureType type;
};
GestureTypeTable ElDBusAccessibilityFullEventTypeStrings[] =
{
  { "Hover",     GESTURE_TYPE_HOVER      },
  { "SingleTap", GESTURE_TYPE_SINGLE_TAP },
  { "DoubleTap", GESTURE_TYPE_DOUBLE_TAP },
  { "TripleTap", GESTURE_TYPE_TRIPLE_TAP }
};
const unsigned int FullEventTypeStringsTotal = sizeof( ElDBusAccessibilityFullEventTypeStrings ) / sizeof( ElDBusAccessibilityFullEventTypeStrings[0] );
enum SubGestureType
{
  SUB_GESTURE_TYPE_NONE,
  SUB_GESTURE_TYPE_FLICK
};
struct SubGestureTypeTable
{
  const char* name;
  const SubGestureType type;
};
SubGestureTypeTable ElDBusAccessibilityDirectionalEventTypeStrings[] =
{
  { "Flick", SUB_GESTURE_TYPE_FLICK }
};
const unsigned int DirectionalEventTypeStringsTotal = sizeof( ElDBusAccessibilityDirectionalEventTypeStrings ) / sizeof( ElDBusAccessibilityDirectionalEventTypeStrings[0] );
enum GestureDirection
{
  GESTURE_DIRECTION_NONE,
  GESTURE_DIRECTION_UP,
  GESTURE_DIRECTION_DOWN,
  GESTURE_DIRECTION_LEFT,
  GESTURE_DIRECTION_RIGHT,
  GESTURE_DIRECTION_UP_RETURN,
  GESTURE_DIRECTION_DOWN_RETURN,
  GESTURE_DIRECTION_LEFT_RETURN,
  GESTURE_DIRECTION_RIGHT_RETURN
};
struct GestureDirectionTable
{
    const char* name;
    const GestureDirection direction;
};
GestureDirectionTable ElDBusAccessibilityDirectionStrings[] =
{
  { "Up",           GESTURE_DIRECTION_UP           },
  { "Down",         GESTURE_DIRECTION_DOWN         },
  { "Left",         GESTURE_DIRECTION_LEFT         },
  { "Right",        GESTURE_DIRECTION_RIGHT        },
  { "UpReturn",     GESTURE_DIRECTION_UP_RETURN    },
  { "DownReturn",   GESTURE_DIRECTION_DOWN_RETURN  },
  { "LeftReturn",   GESTURE_DIRECTION_LEFT_RETURN  },
  { "RightReturn",  GESTURE_DIRECTION_RIGHT_RETURN }
};
const unsigned int DirectionStringsTotal = sizeof( ElDBusAccessibilityDirectionStrings ) / sizeof( ElDBusAccessibilityDirectionStrings[0] );
#endif // DALI_ELDBUS_AVAILABLE

/**
 * Ecore_Event_Modifier enums in Ecore_Input.h do not match Ecore_IMF_Keyboard_Modifiers in Ecore_IMF.h.
 * This function converts from Ecore_Event_Modifier to Ecore_IMF_Keyboard_Modifiers enums.
 * @param[in] ecoreModifier the Ecore_Event_Modifier input.
 * @return the Ecore_IMF_Keyboard_Modifiers output.
 */
Ecore_IMF_Keyboard_Modifiers EcoreInputModifierToEcoreIMFModifier(unsigned int ecoreModifier)
{
   int modifier( ECORE_IMF_KEYBOARD_MODIFIER_NONE );  // If no other matches returns NONE.


   if ( ecoreModifier & ECORE_EVENT_MODIFIER_SHIFT )  // enums from ecore_input/Ecore_Input.h
   {
     modifier |= ECORE_IMF_KEYBOARD_MODIFIER_SHIFT;  // enums from ecore_imf/ecore_imf.h
   }

   if ( ecoreModifier & ECORE_EVENT_MODIFIER_ALT )
   {
     modifier |= ECORE_IMF_KEYBOARD_MODIFIER_ALT;
   }

   if ( ecoreModifier & ECORE_EVENT_MODIFIER_CTRL )
   {
     modifier |= ECORE_IMF_KEYBOARD_MODIFIER_CTRL;
   }

   if ( ecoreModifier & ECORE_EVENT_MODIFIER_WIN )
   {
     modifier |= ECORE_IMF_KEYBOARD_MODIFIER_WIN;
   }

   if ( ecoreModifier & ECORE_EVENT_MODIFIER_ALTGR )
   {
     modifier |= ECORE_IMF_KEYBOARD_MODIFIER_ALTGR;
   }

   return static_cast<Ecore_IMF_Keyboard_Modifiers>( modifier );
}


// Copied from x server
static unsigned int GetCurrentMilliSeconds(void)
{
  struct timeval tv;

  struct timespec tp;
  static clockid_t clockid;

  if (!clockid)
  {
#ifdef CLOCK_MONOTONIC_COARSE
    if (clock_getres(CLOCK_MONOTONIC_COARSE, &tp) == 0 &&
      (tp.tv_nsec / 1000) <= 1000 && clock_gettime(CLOCK_MONOTONIC_COARSE, &tp) == 0)
    {
      clockid = CLOCK_MONOTONIC_COARSE;
    }
    else
#endif
    if (clock_gettime(CLOCK_MONOTONIC, &tp) == 0)
    {
      clockid = CLOCK_MONOTONIC;
    }
    else
    {
      clockid = ~0L;
    }
  }
  if (clockid != ~0L && clock_gettime(clockid, &tp) == 0)
  {
    return (tp.tv_sec * 1000) + (tp.tv_nsec / 1000000L);
  }

  gettimeofday(&tv, NULL);
  return (tv.tv_sec * 1000) + (tv.tv_usec / 1000);
}

#ifndef DALI_PROFILE_UBUNTU
const char * DALI_VCONFKEY_SETAPPL_ACCESSIBILITY_FONT_SIZE = "db/setting/accessibility/font_name";  // It will be update at vconf-key.h and replaced.
#endif // DALI_PROFILE_UBUNTU

} // unnamed namespace

// Impl to hide EFL implementation.
struct EventHandler::Impl
{
  // Construction & Destruction

  /**
   * Constructor
   */
  Impl( EventHandler* handler, Ecore_Wl_Window* window )
  : mHandler( handler ),
    mEcoreEventHandler(),
    mWindow( window )
#ifdef DALI_ELDBUS_AVAILABLE
<<<<<<< HEAD
  , mSessionConnection( NULL ),
    mA11yConnection( NULL )
#endif
=======
  , mSystemConnection( NULL )
#endif // DALI_ELDBUS_AVAILABLE
>>>>>>> 436b7cc4
  {
    // Only register for touch and key events if we have a window
    if ( window != 0 )
    {
      // Register Touch events
      mEcoreEventHandler.push_back( ecore_event_handler_add( ECORE_EVENT_MOUSE_BUTTON_DOWN,  EcoreEventMouseButtonDown, handler ) );
      mEcoreEventHandler.push_back( ecore_event_handler_add( ECORE_EVENT_MOUSE_BUTTON_UP,    EcoreEventMouseButtonUp,   handler ) );
      mEcoreEventHandler.push_back( ecore_event_handler_add( ECORE_EVENT_MOUSE_MOVE,         EcoreEventMouseButtonMove, handler ) );
      mEcoreEventHandler.push_back( ecore_event_handler_add( ECORE_EVENT_MOUSE_OUT,          EcoreEventMouseButtonUp,   handler ) ); // process mouse out event like up event

      // Register Mouse wheel events
      mEcoreEventHandler.push_back( ecore_event_handler_add( ECORE_EVENT_MOUSE_WHEEL,        EcoreEventMouseWheel,      handler ) );

      // Register Focus events
      mEcoreEventHandler.push_back( ecore_event_handler_add( ECORE_WL_EVENT_FOCUS_IN,  EcoreEventWindowFocusIn,   handler ) );
      mEcoreEventHandler.push_back( ecore_event_handler_add( ECORE_WL_EVENT_FOCUS_OUT, EcoreEventWindowFocusOut,  handler ) );

      // Register Key events
      mEcoreEventHandler.push_back( ecore_event_handler_add( ECORE_EVENT_KEY_DOWN,           EcoreEventKeyDown,         handler ) );
      mEcoreEventHandler.push_back( ecore_event_handler_add( ECORE_EVENT_KEY_UP,             EcoreEventKeyUp,           handler ) );

      // Register Selection event - clipboard selection
      mEcoreEventHandler.push_back( ecore_event_handler_add( ECORE_WL_EVENT_DATA_SOURCE_SEND, EcoreEventDataSend, handler ) );
      mEcoreEventHandler.push_back( ecore_event_handler_add( ECORE_WL_EVENT_SELECTION_DATA_READY, EcoreEventDataReceive, handler ) );

      // Register Rotate event
      mEcoreEventHandler.push_back( ecore_event_handler_add( ECORE_WL_EVENT_WINDOW_ROTATE, EcoreEventRotate, handler) );

      // Register Detent event
      mEcoreEventHandler.push_back( ecore_event_handler_add( ECORE_EVENT_DETENT_ROTATE, EcoreEventDetent, handler) );

#ifndef DALI_PROFILE_UBUNTU
      // Register Vconf notify - font name and size
      vconf_notify_key_changed( DALI_VCONFKEY_SETAPPL_ACCESSIBILITY_FONT_SIZE, VconfNotifyFontNameChanged, handler );
      vconf_notify_key_changed( VCONFKEY_SETAPPL_ACCESSIBILITY_FONT_SIZE, VconfNotifyFontSizeChanged, handler );
#endif // DALI_PROFILE_UBUNTU

#ifdef DALI_ELDBUS_AVAILABLE
<<<<<<< HEAD

      // Initialize ElDBus.
      DALI_LOG_INFO( gImfLogging, Debug::General, "Starting DBus Initialization\n" );
      eldbus_init();

      mSessionConnection = eldbus_connection_get( ELDBUS_CONNECTION_TYPE_SESSION );

      Eldbus_Object *a11yObject = eldbus_object_get( mSessionConnection, A11Y_BUS, A11Y_PATH );
      Eldbus_Proxy *elDBusManager = eldbus_proxy_get( a11yObject, A11Y_INTERFACE );

      // Pass in handler in the cb_data field so we can access the accessibility adaptor within the callback.
      eldbus_proxy_call( elDBusManager, A11Y_GET_ADDRESS, EcoreElDBusInitialisation, handler, -1, "" );

      DALI_LOG_INFO( gImfLogging, Debug::General, "Finished DBus Initialization\n" );

=======
      // Initialize ElDBus.
      DALI_LOG_INFO( gImfLogging, Debug::General, "Starting DBus Initialization\n" );

      // Pass in handler.
      EcoreElDBusInitialisation( handler );

      DALI_LOG_INFO( gImfLogging, Debug::General, "Finished DBus Initialization\n" );
>>>>>>> 436b7cc4
#endif // DALI_ELDBUS_AVAILABLE
    }
  }

  /**
   * Destructor
   */
  ~Impl()
  {
#ifndef DALI_PROFILE_UBUNTU
    vconf_ignore_key_changed( VCONFKEY_SETAPPL_ACCESSIBILITY_FONT_SIZE, VconfNotifyFontSizeChanged );
    vconf_ignore_key_changed( DALI_VCONFKEY_SETAPPL_ACCESSIBILITY_FONT_SIZE, VconfNotifyFontNameChanged );
#endif // DALI_PROFILE_UBUNTU

    for( std::vector<Ecore_Event_Handler*>::iterator iter = mEcoreEventHandler.begin(), endIter = mEcoreEventHandler.end(); iter != endIter; ++iter )
    {
      ecore_event_handler_del( *iter );
    }

#ifdef DALI_ELDBUS_AVAILABLE
<<<<<<< HEAD
    // Close down ElDBus
    if( mA11yConnection )
    {
      eldbus_connection_unref( mA11yConnection );
    }

    if( mSessionConnection )
    {
      eldbus_connection_unref( mSessionConnection );
    }

    eldbus_shutdown();
=======
    // Close down ElDBus connections.
    if( mSystemConnection )
    {
      eldbus_connection_unref( mSystemConnection );
    }
>>>>>>> 436b7cc4
#endif // DALI_ELDBUS_AVAILABLE
  }

  // Static methods

  /////////////////////////////////////////////////////////////////////////////////////////////////
  // Touch Callbacks
  /////////////////////////////////////////////////////////////////////////////////////////////////

  /**
   * Called when a touch down is received.
   */
  static Eina_Bool EcoreEventMouseButtonDown( void* data, int type, void* event )
  {
    Ecore_Event_Mouse_Button *touchEvent( (Ecore_Event_Mouse_Button*)event );
    EventHandler* handler( (EventHandler*)data );

    if ( touchEvent->window == (unsigned int)ecore_wl_window_id_get(handler->mImpl->mWindow) )
    {
      PointState::Type state ( PointState::DOWN );

      // Check if the buttons field is set and ensure it's the primary touch button.
      // If this event was triggered by buttons other than the primary button (used for touch), then
      // just send an interrupted event to Core.
      if ( touchEvent->buttons && (touchEvent->buttons != PRIMARY_TOUCH_BUTTON_ID ) )
      {
        state = PointState::INTERRUPTED;
      }

      Integration::Point point;
      point.SetDeviceId( touchEvent->multi.device );
      point.SetState( state );
      point.SetScreenPosition( Vector2( touchEvent->x, touchEvent->y ) );
      point.SetRadius( touchEvent->multi.radius, Vector2( touchEvent->multi.radius_x, touchEvent->multi.radius_y ) );
      point.SetPressure( touchEvent->multi.pressure );
      point.SetAngle( Degree( touchEvent->multi.angle ) );
      handler->SendEvent( point, touchEvent->timestamp );
    }

    return ECORE_CALLBACK_PASS_ON;
  }

  /**
   * Called when a touch up is received.
   */
  static Eina_Bool EcoreEventMouseButtonUp( void* data, int type, void* event )
  {
    Ecore_Event_Mouse_Button *touchEvent( (Ecore_Event_Mouse_Button*)event );
    EventHandler* handler( (EventHandler*)data );

    if ( touchEvent->window == (unsigned int)ecore_wl_window_id_get(handler->mImpl->mWindow) )
    {
      Integration::Point point;
      point.SetDeviceId( touchEvent->multi.device );
      point.SetState( PointState::UP );
      point.SetScreenPosition( Vector2( touchEvent->x, touchEvent->y ) );
      point.SetRadius( touchEvent->multi.radius, Vector2( touchEvent->multi.radius_x, touchEvent->multi.radius_y ) );
      point.SetPressure( touchEvent->multi.pressure );
      point.SetAngle( Degree( touchEvent->multi.angle ) );
      handler->SendEvent( point, touchEvent->timestamp );
    }

    return ECORE_CALLBACK_PASS_ON;
  }

  /**
   * Called when a touch up is received.
   */
  static Eina_Bool EcoreEventMouseWheel( void* data, int type, void* event )
  {
    Ecore_Event_Mouse_Wheel *mouseWheelEvent( (Ecore_Event_Mouse_Wheel*)event );

    DALI_LOG_INFO( gImfLogging, Debug::General, "EVENT Ecore_Event_Mouse_Wheel: direction: %d, modifiers: %d, x: %d, y: %d, z: %d\n", mouseWheelEvent->direction, mouseWheelEvent->modifiers, mouseWheelEvent->x, mouseWheelEvent->y, mouseWheelEvent->z);

    EventHandler* handler( (EventHandler*)data );
    if ( mouseWheelEvent->window == (unsigned int)ecore_wl_window_id_get(handler->mImpl->mWindow) )
    {
      WheelEvent wheelEvent( WheelEvent::MOUSE_WHEEL, mouseWheelEvent->direction, mouseWheelEvent->modifiers, Vector2(mouseWheelEvent->x, mouseWheelEvent->y), mouseWheelEvent->z, mouseWheelEvent->timestamp );
      handler->SendWheelEvent( wheelEvent );
    }
    return ECORE_CALLBACK_PASS_ON;
  }

  /**
   * Called when a touch motion is received.
   */
  static Eina_Bool EcoreEventMouseButtonMove( void* data, int type, void* event )
  {
    Ecore_Event_Mouse_Move *touchEvent( (Ecore_Event_Mouse_Move*)event );
    EventHandler* handler( (EventHandler*)data );

    if ( touchEvent->window == (unsigned int)ecore_wl_window_id_get(handler->mImpl->mWindow) )
    {
      Integration::Point point;
      point.SetDeviceId( touchEvent->multi.device );
      point.SetState( PointState::MOTION );
      point.SetScreenPosition( Vector2( touchEvent->x, touchEvent->y ) );
      point.SetRadius( touchEvent->multi.radius, Vector2( touchEvent->multi.radius_x, touchEvent->multi.radius_y ) );
      point.SetPressure( touchEvent->multi.pressure );
      point.SetAngle( Degree( touchEvent->multi.angle ) );
      handler->SendEvent( point, touchEvent->timestamp );
    }

    return ECORE_CALLBACK_PASS_ON;
  }

  /////////////////////////////////////////////////////////////////////////////////////////////////
  // Key Callbacks
  /////////////////////////////////////////////////////////////////////////////////////////////////

  /**
   * Called when a key down is received.
   */
  static Eina_Bool EcoreEventKeyDown( void* data, int type, void* event )
  {
    DALI_LOG_INFO( gImfLogging, Debug::General, "EVENT >>EcoreEventKeyDown \n" );

    EventHandler* handler( (EventHandler*)data );
    Ecore_Event_Key *keyEvent( (Ecore_Event_Key*)event );
    bool eventHandled( false );

    // If a device key then skip ecore_imf_context_filter_event.
    if ( ! KeyLookup::IsDeviceButton( keyEvent->keyname ) )
    {
      Ecore_IMF_Context* imfContext = NULL;
      Dali::ImfManager imfManager( ImfManager::Get() );
      if ( imfManager )
      {
        imfContext = ImfManager::GetImplementation( imfManager ).GetContext();
      }

      if ( imfContext )
      {
        // We're consuming key down event so we have to pass to IMF so that it can parse it as well.
        Ecore_IMF_Event_Key_Down ecoreKeyDownEvent;
        ecoreKeyDownEvent.keyname   = keyEvent->keyname;
        ecoreKeyDownEvent.key       = keyEvent->key;
        ecoreKeyDownEvent.string    = keyEvent->string;
        ecoreKeyDownEvent.compose   = keyEvent->compose;
        ecoreKeyDownEvent.timestamp = keyEvent->timestamp;
        ecoreKeyDownEvent.modifiers = EcoreInputModifierToEcoreIMFModifier ( keyEvent->modifiers );
        ecoreKeyDownEvent.locks     = (Ecore_IMF_Keyboard_Locks) ECORE_IMF_KEYBOARD_LOCK_NONE;
#ifdef ECORE_IMF_1_13
        ecoreKeyDownEvent.dev_name  = "";
        ecoreKeyDownEvent.dev_class = ECORE_IMF_DEVICE_CLASS_KEYBOARD;
        ecoreKeyDownEvent.dev_subclass = ECORE_IMF_DEVICE_SUBCLASS_NONE;
#endif // ECORE_IMF_1_13

        eventHandled = ecore_imf_context_filter_event( imfContext,
                                                       ECORE_IMF_EVENT_KEY_DOWN,
                                                       (Ecore_IMF_Event *) &ecoreKeyDownEvent );

        // If the event has not been handled by IMF then check if we should reset our IMF context
        if( !eventHandled )
        {
          if ( !strcmp( keyEvent->keyname, "Escape"   ) ||
               !strcmp( keyEvent->keyname, "Return"   ) ||
               !strcmp( keyEvent->keyname, "KP_Enter" ) )
          {
            ecore_imf_context_reset( imfContext );
          }
        }
      }
    }

    // If the event wasn't handled then we should send a key event.
    if ( !eventHandled )
    {
      if ( keyEvent->window == (unsigned int)ecore_wl_window_id_get(handler->mImpl->mWindow) )
      {
        std::string keyName( keyEvent->keyname );
        std::string keyString( "" );
        int keyCode = KeyLookup::GetDaliKeyCode( keyEvent->keyname);
        keyCode = (keyCode == -1) ? 0 : keyCode;
        int modifier( keyEvent->modifiers );
        unsigned long time = keyEvent->timestamp;
        if (!strncmp(keyEvent->keyname, "Keycode-", 8))
          keyCode = atoi(keyEvent->keyname + 8);

        // Ensure key event string is not NULL as keys like SHIFT have a null string.
        if ( keyEvent->string )
        {
          keyString = keyEvent->string;
        }

        KeyEvent keyEvent(keyName, keyString, keyCode, modifier, time, KeyEvent::Down);
        handler->SendEvent( keyEvent );
      }
    }

    return ECORE_CALLBACK_PASS_ON;
  }

  /**
   * Called when a key up is received.
   */
  static Eina_Bool EcoreEventKeyUp( void* data, int type, void* event )
  {
    DALI_LOG_INFO( gImfLogging, Debug::General, "EVENT >>EcoreEventKeyUp\n" );

    EventHandler* handler( (EventHandler*)data );
    Ecore_Event_Key *keyEvent( (Ecore_Event_Key*)event );
    bool eventHandled( false );

    // Device keys like Menu, home, back button must skip ecore_imf_context_filter_event.
    if ( ! KeyLookup::IsDeviceButton( keyEvent->keyname ) )
    {
      Ecore_IMF_Context* imfContext = NULL;
      Dali::ImfManager imfManager( ImfManager::Get() );
      if ( imfManager )
      {
        imfContext = ImfManager::GetImplementation( imfManager ).GetContext();
      }

      if ( imfContext )
      {
        // We're consuming key up event so we have to pass to IMF so that it can parse it as well.
        Ecore_IMF_Event_Key_Up ecoreKeyUpEvent;
        ecoreKeyUpEvent.keyname   = keyEvent->keyname;
        ecoreKeyUpEvent.key       = keyEvent->key;
        ecoreKeyUpEvent.string    = keyEvent->string;
        ecoreKeyUpEvent.compose   = keyEvent->compose;
        ecoreKeyUpEvent.timestamp = keyEvent->timestamp;
        ecoreKeyUpEvent.modifiers = EcoreInputModifierToEcoreIMFModifier ( keyEvent->modifiers );
        ecoreKeyUpEvent.locks     = (Ecore_IMF_Keyboard_Locks) ECORE_IMF_KEYBOARD_LOCK_NONE;

        eventHandled = ecore_imf_context_filter_event( imfContext,
                                                       ECORE_IMF_EVENT_KEY_UP,
                                                       (Ecore_IMF_Event *) &ecoreKeyUpEvent );
      }
    }

    // If the event wasn't handled then we should send a key event.
    if ( !eventHandled )
    {
      if ( keyEvent->window == (unsigned int)ecore_wl_window_id_get(handler->mImpl->mWindow) )
      {
        std::string keyName( keyEvent->keyname );
        std::string keyString( "" );
        int keyCode = KeyLookup::GetDaliKeyCode( keyEvent->keyname);
        keyCode = (keyCode == -1) ? 0 : keyCode;
        int modifier( keyEvent->modifiers );
        unsigned long time = keyEvent->timestamp;
        if (!strncmp(keyEvent->keyname, "Keycode-", 8))
          keyCode = atoi(keyEvent->keyname + 8);

        // Ensure key event string is not NULL as keys like SHIFT have a null string.
        if ( keyEvent->string )
        {
          keyString = keyEvent->string;
        }

        KeyEvent keyEvent(keyName, keyString, keyCode, modifier, time, KeyEvent::Up);
        handler->SendEvent( keyEvent );
      }
    }

    return ECORE_CALLBACK_PASS_ON;
  }

  /////////////////////////////////////////////////////////////////////////////////////////////////
  // Window Callbacks
  /////////////////////////////////////////////////////////////////////////////////////////////////

  /**
   * Called when the window gains focus.
   */
  static Eina_Bool EcoreEventWindowFocusIn( void* data, int type, void* event )
  {
    Ecore_Wl_Event_Focus_In* focusInEvent( (Ecore_Wl_Event_Focus_In*)event );
    EventHandler* handler( (EventHandler*)data );

    DALI_LOG_INFO( gImfLogging, Debug::General, "EVENT >>EcoreEventWindowFocusIn \n" );

    // If the window gains focus and we hid the keyboard then show it again.
    if ( focusInEvent->win == (unsigned int)ecore_wl_window_id_get(handler->mImpl->mWindow) )
    {
      DALI_LOG_INFO( gImfLogging, Debug::General, "EVENT EcoreEventWindowFocusIn - >>WindowFocusGained \n" );

      if ( ImfManager::IsAvailable() /* Only get the ImfManager if it's available as we do not want to create it */ )
      {
        Dali::ImfManager imfManager( ImfManager::Get() );
        if ( imfManager )
        {
          ImfManager& imfManagerImpl( ImfManager::GetImplementation( imfManager ) );
          if( imfManagerImpl.RestoreAfterFocusLost() )
          {
            imfManagerImpl.Activate();
          }
        }
      }
      Dali::Clipboard clipboard = Clipboard::Get();
      clipboard.HideClipboard();
    }

    return ECORE_CALLBACK_PASS_ON;
  }

  /**
   * Called when the window loses focus.
   */
  static Eina_Bool EcoreEventWindowFocusOut( void* data, int type, void* event )
  {
    Ecore_Wl_Event_Focus_Out* focusOutEvent( (Ecore_Wl_Event_Focus_Out*)event );
    EventHandler* handler( (EventHandler*)data );

    DALI_LOG_INFO( gImfLogging, Debug::General, "EVENT >>EcoreEventWindowFocusOut \n" );

    // If the window loses focus then hide the keyboard.
    if ( focusOutEvent->win == (unsigned int)ecore_wl_window_id_get(handler->mImpl->mWindow) )
    {
      if ( ImfManager::IsAvailable() /* Only get the ImfManager if it's available as we do not want to create it */ )
      {
        Dali::ImfManager imfManager( ImfManager::Get() );
        if ( imfManager )
        {
          ImfManager& imfManagerImpl( ImfManager::GetImplementation( imfManager ) );
          if( imfManagerImpl.RestoreAfterFocusLost() )
          {
            imfManagerImpl.Deactivate();
          }
        }
      }

      // Hiding clipboard event will be ignored once because window focus out event is always received on showing clipboard
      Dali::Clipboard clipboard = Clipboard::Get();
      if ( clipboard )
      {
        Clipboard& clipBoardImpl( GetImplementation( clipboard ) );
        clipBoardImpl.HideClipboard(true);
      }
    }

    return ECORE_CALLBACK_PASS_ON;
  }

  /**
   * Called when the window is damaged.
   */
  static Eina_Bool EcoreEventWindowDamaged(void *data, int type, void *event)
  {
    return ECORE_CALLBACK_PASS_ON;
  }

  /**
   * Called when the window properties are changed.
   * We are only interested in the font change.
   */


  /////////////////////////////////////////////////////////////////////////////////////////////////
  // Drag & Drop Callbacks
  /////////////////////////////////////////////////////////////////////////////////////////////////

  /**
   * Called when a dragged item enters our window's bounds.
   * This is when items are dragged INTO our window.
   */
  static Eina_Bool EcoreEventDndEnter( void* data, int type, void* event )
  {
    DALI_LOG_INFO( gDragAndDropLogFilter, Debug::Concise, "EcoreEventDndEnter\n" );

    return ECORE_CALLBACK_PASS_ON;
  }

  /**
   * Called when a dragged item is moved within our window.
   * This is when items are dragged INTO our window.
   */
  static Eina_Bool EcoreEventDndPosition( void* data, int type, void* event )
  {
    DALI_LOG_INFO(gDragAndDropLogFilter, Debug::Concise, "EcoreEventDndPosition\n" );

    return ECORE_CALLBACK_PASS_ON;
  }

  /**
   * Called when a dragged item leaves our window's bounds.
   * This is when items are dragged INTO our window.
   */
  static Eina_Bool EcoreEventDndLeave( void* data, int type, void* event )
  {
    DALI_LOG_INFO(gDragAndDropLogFilter, Debug::Concise, "EcoreEventDndLeave\n" );

    return ECORE_CALLBACK_PASS_ON;
  }

  /**
   * Called when the dragged item is dropped within our window's bounds.
   * This is when items are dragged INTO our window.
   */
  static Eina_Bool EcoreEventDndDrop( void* data, int type, void* event )
  {
    DALI_LOG_INFO(gDragAndDropLogFilter, Debug::Concise, "EcoreEventDndDrop\n" );

    return ECORE_CALLBACK_PASS_ON;
  }

  /**
   * Called when a dragged item is moved from our window and the target window has done processing it.
   * This is when items are dragged FROM our window.
   */
  static Eina_Bool EcoreEventDndFinished( void* data, int type, void* event )
  {
    DALI_LOG_INFO(gDragAndDropLogFilter, Debug::Concise, "EcoreEventDndFinished\n" );
    return ECORE_CALLBACK_PASS_ON;
  }

  /**
   * Called when a dragged item is moved from our window and the target window has sent us a status.
   * This is when items are dragged FROM our window.
   */
  static Eina_Bool EcoreEventDndStatus( void* data, int type, void* event )
  {
    DALI_LOG_INFO(gDragAndDropLogFilter, Debug::Concise, "EcoreEventDndStatus\n" );
    return ECORE_CALLBACK_PASS_ON;
  }

  /**
   * Called when the client messages (i.e. the accessibility events) are received.
   */
  static Eina_Bool EcoreEventClientMessage( void* data, int type, void* event )
  {
    return ECORE_CALLBACK_PASS_ON;
  }


  /////////////////////////////////////////////////////////////////////////////////////////////////
  // ElDBus Accessibility Callbacks
  /////////////////////////////////////////////////////////////////////////////////////////////////

#ifdef DALI_ELDBUS_AVAILABLE
  // Callback for Ecore ElDBus accessibility events.
  static void OnEcoreElDBusAccessibilityNotification( void *context EINA_UNUSED, const Eldbus_Message *message )
  {
    EventHandler* handler = static_cast< EventHandler* >( context );
    // Ignore any accessibility events when paused.
    if( handler->mPaused )
    {
      return;
    }

<<<<<<< HEAD
    if ( !handler->mAccessibilityAdaptor )
=======
    if( !handler->mAccessibilityAdaptor )
>>>>>>> 436b7cc4
    {
      DALI_LOG_ERROR( "Invalid accessibility adaptor\n" );
      return;
    }

    AccessibilityAdaptor* accessibilityAdaptor( &AccessibilityAdaptor::GetImplementation( handler->mAccessibilityAdaptor ) );
<<<<<<< HEAD
    if ( !accessibilityAdaptor )
=======
    if( !accessibilityAdaptor )
>>>>>>> 436b7cc4
    {
      DALI_LOG_ERROR( "Cannot access accessibility adaptor\n" );
      return;
    }

<<<<<<< HEAD
    const char *gestureName;
    int xS, yS, xE, yE;
    unsigned int state;

    // The string defines the arg-list's respective types.
    if( !eldbus_message_arguments_get( message, "siiiiu", &gestureName, &xS, &yS, &xE, &yE, &state ) )
=======
    int gestureValue;
    int xS, yS, xE, yE;
    int state; // 0 - begin, 1 - ongoing, 2 - ended, 3 - aborted
    int eventTime;

    // The string defines the arg-list's respective types.
    if( !eldbus_message_arguments_get( message, "iiiiiiu", &gestureValue, &xS, &yS, &xE, &yE, &state, &eventTime ) )
>>>>>>> 436b7cc4
    {
      DALI_LOG_ERROR( "OnEcoreElDBusAccessibilityNotification: Error getting arguments\n" );
    }

<<<<<<< HEAD
    DALI_LOG_INFO( gImfLogging, Debug::General, "Got gesture: Name: %s  Args: %d,%d,%d,%d  State: %d\n", gestureName, xS, yS, xE, yE );

    unsigned int fingers = 0;
    char* stringPosition = ( char* )gestureName;

    // Check how many fingers the gesture uses.
    for( unsigned int i = 0; i < FingerCountStringsTotal; ++i )
    {
      unsigned int matchLength = strlen( ElDBusAccessibilityFingerCountStrings[ i ] );
      if( strncmp( gestureName, ElDBusAccessibilityFingerCountStrings[ i ], matchLength ) == 0 )
      {
        fingers = i + 1;
        stringPosition += matchLength;
        break;
      }
    }

    if( fingers == 0 )
    {
      // Error: invalid gesture.
      return;
    }

    GestureType gestureType = GESTURE_TYPE_NONE;
    SubGestureType subGestureType = SUB_GESTURE_TYPE_NONE;
    GestureDirection direction = GESTURE_DIRECTION_NONE;

    // Check for full gesture type names first.
    for( unsigned int i = 0; i < FullEventTypeStringsTotal; ++i )
    {
      unsigned int matchLength = strlen( ElDBusAccessibilityFullEventTypeStrings[ i ].name );
      if( strncmp( stringPosition, ElDBusAccessibilityFullEventTypeStrings[ i ].name, matchLength ) == 0 )
      {
        gestureType = ElDBusAccessibilityFullEventTypeStrings[ i ].type;
        break;
      }
    }

    // If we didn't find a full gesture, check for sub gesture type names.
    if( gestureType == GESTURE_TYPE_NONE )
    {
      // No full gesture name found, look for partial types.
      for( unsigned int i = 0; i < DirectionalEventTypeStringsTotal; ++i )
      {
        unsigned int matchLength = strlen( ElDBusAccessibilityDirectionalEventTypeStrings[ i ].name );
        if( strncmp( stringPosition, ElDBusAccessibilityDirectionalEventTypeStrings[ i ].name, matchLength ) == 0 )
        {
          subGestureType = ElDBusAccessibilityDirectionalEventTypeStrings[ i ].type;
          stringPosition += matchLength;
        break;
        }
      }

      if( subGestureType == SUB_GESTURE_TYPE_NONE )
      {
        // ERROR: Gesture not recognised.
        return;
      }

      // If the gesture was a sub type, get it's respective direction.
      for( unsigned int i = 0; i < DirectionStringsTotal; ++i )
      {
        unsigned int matchLength = strlen( ElDBusAccessibilityDirectionStrings[ i ].name );
        if( strncmp( stringPosition, ElDBusAccessibilityDirectionStrings[ i ].name, matchLength ) == 0 )
        {
          direction = ElDBusAccessibilityDirectionStrings[ i ].direction;
          stringPosition += matchLength;
          break;
        }
      }

      if( direction == GESTURE_DIRECTION_NONE )
      {
        // ERROR: Gesture not recognised.
        return;
      }
    }

    // Action the detected gesture here.
    if( gestureType != GESTURE_TYPE_NONE )
    {
      DALI_LOG_INFO( gImfLogging, Debug::General, "Got gesture: Fingers: %d  Gesture type: %d\n", fingers, gestureType );
    }
    else
    {
      DALI_LOG_INFO( gImfLogging, Debug::General, "Got gesture: Fingers: %d  Gesture sub type: %d Gesture direction: %d\n",
        fingers, subGestureType, direction );
    }

    // Create a touch point object.
    TouchPoint::State touchPointState( TouchPoint::Down );
    if ( state == 0 )
    {
      touchPointState = TouchPoint::Down; // Mouse down.
    }
    else if ( state == 1 )
    {
      touchPointState = TouchPoint::Motion; // Mouse move.
    }
    else if ( state == 2 )
=======
    DALI_LOG_INFO( gImfLogging, Debug::General, "Got gesture: Name: %d  Args: %d,%d,%d,%d  State: %d\n", gestureValue, xS, yS, xE, yE );

    // Create a touch point object.
    TouchPoint::State touchPointState( TouchPoint::Down );
    if( state == 0 )
    {
      touchPointState = TouchPoint::Down; // Mouse down.
    }
    else if( state == 1 )
    {
      touchPointState = TouchPoint::Motion; // Mouse move.
    }
    else if( state == 2 )
>>>>>>> 436b7cc4
    {
      touchPointState = TouchPoint::Up; // Mouse up.
    }
    else
    {
      touchPointState = TouchPoint::Interrupted; // Error.
    }

    // Send touch event to accessibility adaptor.
    TouchPoint point( 0, touchPointState, (float)xS, (float)yS );

    // Perform actions based on received gestures.
<<<<<<< HEAD
    // Note: This is seperated from the reading so we can (in future)
    // have other input readers without changing the below code.
    switch( fingers )
    {
      case 1:
      {
        if( gestureType == GESTURE_TYPE_SINGLE_TAP || ( gestureType == GESTURE_TYPE_HOVER && touchPointState == TouchPoint::Motion ) )
        {
          // Focus, read out.
          accessibilityAdaptor->HandleActionReadEvent( (unsigned int)xS, (unsigned int)yS, true /* allow read again */ );
        }
        else if( gestureType == GESTURE_TYPE_DOUBLE_TAP )
        {
          if( false ) // TODO: how to detect double tap + hold
          {
            // Move or drag icon / view more options for selected items.
            // accessibilityAdaptor->HandleActionTouchEvent( point, GetCurrentMilliSeconds() );
          }
          else
          {
            // Activate selected item / active edit mode.
            accessibilityAdaptor->HandleActionActivateEvent();
          }
        }
        else if( gestureType == GESTURE_TYPE_TRIPLE_TAP )
        {
          // Zoom
          accessibilityAdaptor->HandleActionZoomEvent();
        }
        else if( subGestureType == SUB_GESTURE_TYPE_FLICK )
        {
          if( direction == GESTURE_DIRECTION_LEFT )
          {
            // Move to previous item.
            accessibilityAdaptor->HandleActionReadPreviousEvent();
          }
          else if( direction == GESTURE_DIRECTION_RIGHT )
          {
            // Move to next item.
            accessibilityAdaptor->HandleActionReadNextEvent();
          }
          else if( direction == GESTURE_DIRECTION_UP )
          {
            // Move to next item.
            accessibilityAdaptor->HandleActionPreviousEvent();
          }
          else if( direction == GESTURE_DIRECTION_DOWN )
          {
            // Move to next item.
            accessibilityAdaptor->HandleActionNextEvent();
          }
          else if( direction == GESTURE_DIRECTION_LEFT_RETURN )
          {
            // Scroll up to the previous page
            accessibilityAdaptor->HandleActionPageUpEvent();
          }
          else if( direction == GESTURE_DIRECTION_RIGHT_RETURN )
          {
            // Scroll down to the next page
            accessibilityAdaptor->HandleActionPageDownEvent();
          }
          else if( direction == GESTURE_DIRECTION_UP_RETURN )
          {
            // Move to the first item on screen
            accessibilityAdaptor->HandleActionMoveToFirstEvent();
          }
          else if( direction == GESTURE_DIRECTION_DOWN_RETURN )
          {
            // Move to the last item on screen
            accessibilityAdaptor->HandleActionMoveToLastEvent();
          }
        }
        break;
      }

      case 2:
      {
        if( gestureType == GESTURE_TYPE_HOVER )
        {
          // In accessibility mode, scroll action should be handled when the currently focused actor is contained in scrollable control
          accessibilityAdaptor->HandleActionScrollEvent( point, GetCurrentMilliSeconds() );
        }
        else if( gestureType == GESTURE_TYPE_SINGLE_TAP )
        {
          // Pause/Resume current speech
          accessibilityAdaptor->HandleActionReadPauseResumeEvent();
        }
        else if( gestureType == GESTURE_TYPE_DOUBLE_TAP )
        {
          // Start/Stop current action
          accessibilityAdaptor->HandleActionStartStopEvent();
        }
        else if( gestureType == GESTURE_TYPE_TRIPLE_TAP )
        {
          // Read information from indicator
          accessibilityAdaptor->HandleActionReadIndicatorInformationEvent();
        }
        else if( subGestureType == SUB_GESTURE_TYPE_FLICK )
        {
          if( direction == GESTURE_DIRECTION_LEFT )
          {
            // Scroll left to the previous page
            accessibilityAdaptor->HandleActionPageLeftEvent();
          }
          else if( direction == GESTURE_DIRECTION_RIGHT )
          {
            // Scroll right to the next page
            accessibilityAdaptor->HandleActionPageRightEvent();
          }
          else if( direction == GESTURE_DIRECTION_UP )
          {
            // Scroll up the list.
            accessibilityAdaptor->HandleActionScrollUpEvent();
          }
          else if( direction == GESTURE_DIRECTION_DOWN )
          {
            // Scroll down the list.
            accessibilityAdaptor->HandleActionScrollDownEvent();
          }
        }
        break;
      }

      case 3:
      {
        if( gestureType == GESTURE_TYPE_SINGLE_TAP )
        {
          // Read from top item on screen continuously.
          accessibilityAdaptor->HandleActionReadFromTopEvent();
        }
        else if( gestureType == GESTURE_TYPE_DOUBLE_TAP )
        {
          // Read from next item continuously.
          accessibilityAdaptor->HandleActionReadFromNextEvent();
        }
=======
    // Note: This is seperated from the reading so we can have other input readers without changing the below code.
    switch( gestureValue )
    {
      case 0: // OneFingerHover
      {
        // Focus, read out.
        accessibilityAdaptor->HandleActionReadEvent( (unsigned int)xS, (unsigned int)yS, true /* allow read again */ );
        break;
      }
      case 1: // TwoFingersHover
      {
        // In accessibility mode, scroll action should be handled when the currently focused actor is contained in scrollable control
        accessibilityAdaptor->HandleActionScrollEvent( point, GetCurrentMilliSeconds() );
        break;
      }
      case 2: // ThreeFingersHover
      {
        // Read from top item on screen continuously.
        accessibilityAdaptor->HandleActionReadFromTopEvent();
        break;
      }
      case 3: // OneFingerFlickLeft
      {
        // Move to previous item.
        accessibilityAdaptor->HandleActionReadPreviousEvent();
        break;
      }
      case 4: // OneFingerFlickRight
      {
        // Move to next item.
        accessibilityAdaptor->HandleActionReadNextEvent();
        break;
      }
      case 5: // OneFingerFlickUp
      {
        // Move to previous item.
        accessibilityAdaptor->HandleActionPreviousEvent();
        break;
      }
      case 6: // OneFingerFlickDown
      {
        // Move to next item.
        accessibilityAdaptor->HandleActionNextEvent();
        break;
      }
      case 7: // TwoFingersFlickUp
      {
        // Scroll up the list.
        accessibilityAdaptor->HandleActionScrollUpEvent();
        break;
      }
      case 8: // TwoFingersFlickDown
      {
        // Scroll down the list.
        accessibilityAdaptor->HandleActionScrollDownEvent();
        break;
      }
      case 9: // TwoFingersFlickLeft
      {
        // Scroll left to the previous page
        accessibilityAdaptor->HandleActionPageLeftEvent();
        break;
      }
      case 10: // TwoFingersFlickRight
      {
        // Scroll right to the next page
        accessibilityAdaptor->HandleActionPageRightEvent();
        break;
      }
      case 11: // ThreeFingersFlickLeft
      {
        // Not exist yet
        break;
      }
      case 12: // ThreeFingersFlickRight
      {
        // Not exist yet
        break;
      }
      case 13: // ThreeFingersFlickUp
      {
        // Not exist yet
        break;
      }
      case 14: // ThreeFingersFlickDown
      {
        // Not exist yet
        break;
      }
      case 15: // OneFingerSingleTap
      {
        // Focus, read out.
        accessibilityAdaptor->HandleActionReadEvent( (unsigned int)xS, (unsigned int)yS, true /* allow read again */ );
        break;
      }
      case 16: // OneFingerDoubleTap
      {
        // Activate selected item / active edit mode.
        accessibilityAdaptor->HandleActionActivateEvent();
        break;
      }
      case 17: // OneFingerTripleTap
      {
        // Zoom
        accessibilityAdaptor->HandleActionZoomEvent();
        break;
      }
      case 18: // TwoFingersSingleTap
      {
        // Pause/Resume current speech
        accessibilityAdaptor->HandleActionReadPauseResumeEvent();
        break;
      }
      case 19: // TwoFingersDoubleTap
      {
        // Start/Stop current action
        accessibilityAdaptor->HandleActionStartStopEvent();
        break;
      }
      case 20: // TwoFingersTripleTap
      {
        // Read information from indicator
        accessibilityAdaptor->HandleActionReadIndicatorInformationEvent();
        break;
      }
      case 21: // ThreeFingersSingleTap
      {
        // Read from top item on screen continuously.
        accessibilityAdaptor->HandleActionReadFromTopEvent();
        break;
      }
      case 22: // ThreeFingersDoubleTap
      {
        // Read from next item continuously.
        accessibilityAdaptor->HandleActionReadFromNextEvent();
        break;
      }
      case 23: // ThreeFingersTripleTap
      {
        // Not exist yet
        break;
      }
      case 24: // OneFingerFlickLeftReturn
      {
        // Scroll up to the previous page
        accessibilityAdaptor->HandleActionPageUpEvent();
        break;
      }
      case 25: // OneFingerFlickRightReturn
      {
        // Scroll down to the next page
        accessibilityAdaptor->HandleActionPageDownEvent();
        break;
      }
      case 26: // OneFingerFlickUpReturn
      {
        // Move to the first item on screen
        accessibilityAdaptor->HandleActionMoveToFirstEvent();
        break;
      }
      case 27: // OneFingerFlickDownReturn
      {
        // Move to the last item on screen
        accessibilityAdaptor->HandleActionMoveToLastEvent();
        break;
      }
      case 28: // TwoFingersFlickLeftReturn
      {
        // Not exist yet
        break;
      }
      case 29: // TwoFingersFlickRightReturn
      {
        // Not exist yet
        break;
      }
      case 30: // TwoFingersFlickUpReturn
      {
        // Not exist yet
        break;
      }
      case 31: // TwoFingersFlickDownReturn
      {
        // Not exist yet
        break;
      }
      case 32: // ThreeFingersFlickLeftReturn
      {
        // Not exist yet
        break;
      }
      case 33: // ThreeFingersFlickRightReturn
      {
        // Not exist yet
        break;
      }
      case 34: // ThreeFingersFlickUpReturn
      {
        // Not exist yet
        break;
      }
      case 35: // ThreeFingersFlickDownReturn
      {
        // Not exist yet
>>>>>>> 436b7cc4
        break;
      }
    }
  }

<<<<<<< HEAD
  // Callback for to set up Ecore ElDBus for accessibility callbacks.
  static void EcoreElDBusInitialisation( void *handle, const Eldbus_Message *message, Eldbus_Pending *pending EINA_UNUSED )
  {
    Eldbus_Object *object;
    Eldbus_Proxy *manager;
    const char *a11yBusAddress = NULL;
    EventHandler* handler = static_cast< EventHandler* >( handle );

    // The string defines the arg-list's respective types.
    if( !eldbus_message_arguments_get( message, "s", &a11yBusAddress ) )
    {
      DALI_LOG_ERROR( "EcoreElDBusInitialisation: Error getting arguments\n" );
    }

    DALI_LOG_INFO( gImfLogging, Debug::General, "Ecore ElDBus Accessibility address: %s\n", a11yBusAddress );

    handler->mImpl->mA11yConnection = eldbus_address_connection_get( a11yBusAddress );

    object = eldbus_object_get( handler->mImpl->mA11yConnection, BUS, PATH );
    manager = eldbus_proxy_get( object, INTERFACE );

    // Pass the callback data through to the signal handler.
    eldbus_proxy_signal_handler_add( manager, SIGNAL, OnEcoreElDBusAccessibilityNotification, handle );
=======
  void EcoreElDBusInitialisation( void *handle )
  {
    Eldbus_Object *object;
    Eldbus_Proxy *manager;

    if( !( mSystemConnection = eldbus_connection_get(ELDBUS_CONNECTION_TYPE_SYSTEM) ) )
    {
      DALI_LOG_ERROR( "Unable to get system bus\n" );
    }

    object = eldbus_object_get( mSystemConnection, BUS, PATH );
    if( !object )
    {
      DALI_LOG_ERROR( "Getting object failed\n" );
      return;
    }

    manager = eldbus_proxy_get( object, INTERFACE );
    if( !manager )
    {
      DALI_LOG_ERROR( "Getting proxy failed\n" );
      return;
    }

    if( !eldbus_proxy_signal_handler_add( manager, "GestureDetected", OnEcoreElDBusAccessibilityNotification, handle ) )
    {
      DALI_LOG_ERROR( "No signal handler returned\n" );
    }
>>>>>>> 436b7cc4
  }
#endif // DALI_ELDBUS_AVAILABLE

  /**
   * Called when the source window notifies us the content in clipboard is selected.
   */
  static Eina_Bool EcoreEventSelectionClear( void* data, int type, void* event )
  {
    DALI_LOG_INFO(gSelectionEventLogFilter, Debug::Concise, "EcoreEventSelectionClear\n" );
    return ECORE_CALLBACK_PASS_ON;
  }

  /**
   * Called when the source window sends us about the selected content.
   * For example, when dragged items are dragged INTO our window or when items are selected in the clipboard.
   */
  static Eina_Bool EcoreEventSelectionNotify( void* data, int type, void* event )
  {
    DALI_LOG_INFO(gSelectionEventLogFilter, Debug::Concise, "EcoreEventSelectionNotify\n" );
    return ECORE_CALLBACK_PASS_ON;
  }

  /**
  * Called when the source window notifies us the content in clipboard is selected.
  */
  static Eina_Bool EcoreEventDataSend( void* data, int type, void* event )
  {
    DALI_LOG_INFO(gSelectionEventLogFilter, Debug::Concise, "EcoreEventDataSend\n" );

    Dali::Clipboard clipboard = Clipboard::Get();
    if ( clipboard )
    {
      Clipboard& clipBoardImpl( GetImplementation( clipboard ) );
      clipBoardImpl.ExcuteBuffered( true, event );
    }
    return ECORE_CALLBACK_PASS_ON;
  }

   /**
    * Called when the source window sends us about the selected content.
    * For example, when item is selected in the clipboard.
    */
   static Eina_Bool EcoreEventDataReceive( void* data, int type, void* event )
   {
     DALI_LOG_INFO(gSelectionEventLogFilter, Debug::Concise, "EcoreEventDataReceive\n" );

     EventHandler* handler( (EventHandler*)data );
      Dali::Clipboard clipboard = Clipboard::Get();
      char *selectionData = NULL;
      if ( clipboard )
      {
        Clipboard& clipBoardImpl( GetImplementation( clipboard ) );
        selectionData = clipBoardImpl.ExcuteBuffered( false, event );
      }
      if ( selectionData && handler->mClipboardEventNotifier )
      {
        ClipboardEventNotifier& clipboardEventNotifier( ClipboardEventNotifier::GetImplementation( handler->mClipboardEventNotifier ) );
        std::string content( selectionData, strlen(selectionData) );

        clipboardEventNotifier.SetContent( content );
        clipboardEventNotifier.EmitContentSelectedSignal();
      }
     return ECORE_CALLBACK_PASS_ON;
   }

  /*
  * Called when rotate event is recevied
  */
  static Eina_Bool EcoreEventRotate( void* data, int type, void* event )
  {
    DALI_LOG_INFO( gSelectionEventLogFilter, Debug::Concise, "EcoreEventRotate\n" );

    EventHandler* handler( (EventHandler*)data );
    Ecore_Wl_Event_Window_Rotate* ev( (Ecore_Wl_Event_Window_Rotate*)event );

    if( ev->win != (unsigned int)ecore_wl_window_id_get( handler->mImpl->mWindow ) )
    {
      return ECORE_CALLBACK_PASS_ON;
    }

    RotationEvent rotationEvent;
    rotationEvent.angle = ev->angle;
    rotationEvent.winResize = 0;
    rotationEvent.width = ev->w;
    rotationEvent.height = ev->h;
    handler->SendRotationPrepareEvent( rotationEvent );

    return ECORE_CALLBACK_PASS_ON;
  }

  /*
  * Called when detent event is recevied
  */
  static Eina_Bool EcoreEventDetent( void* data, int type, void* event )
  {
    DALI_LOG_INFO(gSelectionEventLogFilter, Debug::Concise, "EcoreEventDetent\n" );
    EventHandler* handler( (EventHandler*)data );
    Ecore_Event_Detent_Rotate *e((Ecore_Event_Detent_Rotate *)event);
    int direction = (e->direction == ECORE_DETENT_DIRECTION_CLOCKWISE) ? 1 : -1;
    int timeStamp = e->timestamp;

    WheelEvent wheelEvent( WheelEvent::CUSTOM_WHEEL, 0, 0, Vector2(0.0f, 0.0f), direction, timeStamp );
    handler->SendWheelEvent( wheelEvent );
    return ECORE_CALLBACK_PASS_ON;
  }

  /////////////////////////////////////////////////////////////////////////////////////////////////
  // Font Callbacks
  /////////////////////////////////////////////////////////////////////////////////////////////////
  /**
   * Called when a font name is changed.
   */
  static void VconfNotifyFontNameChanged( keynode_t* node, void* data )
  {
    EventHandler* handler = static_cast<EventHandler*>( data );
    handler->SendEvent( StyleChange::DEFAULT_FONT_CHANGE );
  }

  /**
   * Called when a font size is changed.
   */
  static void VconfNotifyFontSizeChanged( keynode_t* node, void* data )
  {
    EventHandler* handler = static_cast<EventHandler*>( data );
    handler->SendEvent( StyleChange::DEFAULT_FONT_SIZE_CHANGE );
  }

  // Data
  EventHandler* mHandler;
  std::vector<Ecore_Event_Handler*> mEcoreEventHandler;
  Ecore_Wl_Window* mWindow;
<<<<<<< HEAD

#ifdef DALI_ELDBUS_AVAILABLE
  Eldbus_Connection* mSessionConnection;
  Eldbus_Connection* mA11yConnection;
#endif
=======
#ifdef DALI_ELDBUS_AVAILABLE
  Eldbus_Connection* mSystemConnection;
#endif // DALI_ELDBUS_AVAILABLE
>>>>>>> 436b7cc4
};

EventHandler::EventHandler( RenderSurface* surface, CoreEventInterface& coreEventInterface, GestureManager& gestureManager, DamageObserver& damageObserver, DragAndDropDetectorPtr dndDetector )
: mCoreEventInterface( coreEventInterface ),
  mGestureManager( gestureManager ),
  mStyleMonitor( StyleMonitor::Get() ),
  mDamageObserver( damageObserver ),
  mRotationObserver( NULL ),
  mDragAndDropDetector( dndDetector ),
  mAccessibilityAdaptor( AccessibilityAdaptor::Get() ),
  mClipboardEventNotifier( ClipboardEventNotifier::Get() ),
  mClipboard( Clipboard::Get() ),
  mImpl( NULL ),
  mPaused( false )
{
  Ecore_Wl_Window* window = 0;

  // this code only works with the Ecore RenderSurface so need to downcast
  ECore::WindowRenderSurface* ecoreSurface = dynamic_cast< ECore::WindowRenderSurface* >( surface );
  if( ecoreSurface )
  {
    window = ecoreSurface->GetWlWindow();
  }

  mImpl = new Impl(this, window);
}

EventHandler::~EventHandler()
{
  if(mImpl)
  {
    delete mImpl;
  }

  mGestureManager.Stop();
}

void EventHandler::SendEvent(Integration::Point& point, unsigned long timeStamp)
{
  if(timeStamp < 1)
  {
    timeStamp = GetCurrentMilliSeconds();
  }

  Integration::TouchEvent touchEvent;
  Integration::HoverEvent hoverEvent;
  Integration::TouchEventCombiner::EventDispatchType type = mCombiner.GetNextTouchEvent(point, timeStamp, touchEvent, hoverEvent);
  if(type != Integration::TouchEventCombiner::DispatchNone )
  {
    DALI_LOG_INFO(gTouchEventLogFilter, Debug::General, "%d: Device %d: Button state %d (%.2f, %.2f)\n", timeStamp, point.deviceId, point.state, point.local.x, point.local.y);

    // First the touch and/or hover event & related gesture events are queued
    if(type == Integration::TouchEventCombiner::DispatchTouch || type == Integration::TouchEventCombiner::DispatchBoth)
    {
      mCoreEventInterface.QueueCoreEvent( touchEvent );
      mGestureManager.SendEvent(touchEvent);
    }

    if(type == Integration::TouchEventCombiner::DispatchHover || type == Integration::TouchEventCombiner::DispatchBoth)
    {
      mCoreEventInterface.QueueCoreEvent( hoverEvent );
    }

    // Next the events are processed with a single call into Core
    mCoreEventInterface.ProcessCoreEvents();
  }
}

void EventHandler::SendEvent(KeyEvent& keyEvent)
{
  Dali::PhysicalKeyboard physicalKeyboard = PhysicalKeyboard::Get();
  if ( physicalKeyboard )
  {
    if ( ! KeyLookup::IsDeviceButton( keyEvent.keyPressedName.c_str() ) )
    {
      GetImplementation( physicalKeyboard ).KeyReceived( keyEvent.time > 1 );
    }
  }

  // Create KeyEvent and send to Core.
  Integration::KeyEvent event(keyEvent.keyPressedName, keyEvent.keyPressed, keyEvent.keyCode,
  keyEvent.keyModifier, keyEvent.time, static_cast<Integration::KeyEvent::State>(keyEvent.state));
  mCoreEventInterface.QueueCoreEvent( event );
  mCoreEventInterface.ProcessCoreEvents();
}

void EventHandler::SendWheelEvent( WheelEvent& wheelEvent )
{
  // Create WheelEvent and send to Core.
  Integration::WheelEvent event( static_cast< Integration::WheelEvent::Type >(wheelEvent.type), wheelEvent.direction, wheelEvent.modifiers, wheelEvent.point, wheelEvent.z, wheelEvent.timeStamp );
  mCoreEventInterface.QueueCoreEvent( event );
  mCoreEventInterface.ProcessCoreEvents();
}

void EventHandler::SendEvent( StyleChange::Type styleChange )
{
  DALI_ASSERT_DEBUG( mStyleMonitor && "StyleMonitor Not Available" );
  GetImplementation( mStyleMonitor ).StyleChanged(styleChange);
}

void EventHandler::SendEvent( const DamageArea& area )
{
  mDamageObserver.OnDamaged( area );
}

void EventHandler::SendRotationPrepareEvent( const RotationEvent& event )
{
  if( mRotationObserver != NULL )
  {
    mRotationObserver->OnRotationPrepare( event );
    mRotationObserver->OnRotationRequest();
  }
}

void EventHandler::SendRotationRequestEvent( )
{
  // No need to separate event into prepare and request in wayland
}

void EventHandler::FeedTouchPoint( TouchPoint& point, int timeStamp)
{
  Integration::Point convertedPoint( point );
  SendEvent(convertedPoint, timeStamp);
}

void EventHandler::FeedWheelEvent( WheelEvent& wheelEvent )
{
  SendWheelEvent( wheelEvent );
}

void EventHandler::FeedKeyEvent( KeyEvent& event )
{
  SendEvent( event );
}

void EventHandler::FeedEvent( Integration::Event& event )
{
  mCoreEventInterface.QueueCoreEvent( event );
  mCoreEventInterface.ProcessCoreEvents();
}

void EventHandler::Reset()
{
  mCombiner.Reset();

  // Any touch listeners should be told of the interruption.
  Integration::TouchEvent event;
  Integration::Point point;
  point.SetState( PointState::INTERRUPTED );
  event.AddPoint( point );

  // First the touch event & related gesture events are queued
  mCoreEventInterface.QueueCoreEvent( event );
  mGestureManager.SendEvent( event );

  // Next the events are processed with a single call into Core
  mCoreEventInterface.ProcessCoreEvents();
}

void EventHandler::Pause()
{
  mPaused = true;
  Reset();
}

void EventHandler::Resume()
{
  mPaused = false;
  Reset();
}

void EventHandler::SetDragAndDropDetector( DragAndDropDetectorPtr detector )
{
  mDragAndDropDetector = detector;
}

void EventHandler::SetRotationObserver( RotationObserver* observer )
{
  mRotationObserver = observer;
}

} // namespace Adaptor

} // namespace Internal

} // namespace Dali<|MERGE_RESOLUTION|>--- conflicted
+++ resolved
@@ -80,20 +80,9 @@
 {
 
 // DBUS accessibility
-<<<<<<< HEAD
-#define A11Y_BUS "org.a11y.Bus"
-#define A11Y_INTERFACE "org.a11y.Bus"
-#define A11Y_PATH "/org/a11y/bus"
-#define A11Y_GET_ADDRESS "GetAddress"
-#define BUS "com.samsung.EModule"
-#define INTERFACE "com.samsung.GestureNavigation"
-#define PATH "/com/samsung/GestureNavigation"
-#define SIGNAL "GestureDetected"
-=======
 const char* BUS = "org.enlightenment.wm-screen-reader";
 const char* INTERFACE = "org.tizen.GestureNavigation";
 const char* PATH = "/org/tizen/GestureNavigation";
->>>>>>> 436b7cc4
 
 const unsigned int PRIMARY_TOUCH_BUTTON_ID( 1 );
 
@@ -271,14 +260,8 @@
     mEcoreEventHandler(),
     mWindow( window )
 #ifdef DALI_ELDBUS_AVAILABLE
-<<<<<<< HEAD
-  , mSessionConnection( NULL ),
-    mA11yConnection( NULL )
-#endif
-=======
   , mSystemConnection( NULL )
 #endif // DALI_ELDBUS_AVAILABLE
->>>>>>> 436b7cc4
   {
     // Only register for touch and key events if we have a window
     if ( window != 0 )
@@ -317,31 +300,13 @@
 #endif // DALI_PROFILE_UBUNTU
 
 #ifdef DALI_ELDBUS_AVAILABLE
-<<<<<<< HEAD
-
       // Initialize ElDBus.
       DALI_LOG_INFO( gImfLogging, Debug::General, "Starting DBus Initialization\n" );
-      eldbus_init();
-
-      mSessionConnection = eldbus_connection_get( ELDBUS_CONNECTION_TYPE_SESSION );
-
-      Eldbus_Object *a11yObject = eldbus_object_get( mSessionConnection, A11Y_BUS, A11Y_PATH );
-      Eldbus_Proxy *elDBusManager = eldbus_proxy_get( a11yObject, A11Y_INTERFACE );
-
-      // Pass in handler in the cb_data field so we can access the accessibility adaptor within the callback.
-      eldbus_proxy_call( elDBusManager, A11Y_GET_ADDRESS, EcoreElDBusInitialisation, handler, -1, "" );
-
-      DALI_LOG_INFO( gImfLogging, Debug::General, "Finished DBus Initialization\n" );
-
-=======
-      // Initialize ElDBus.
-      DALI_LOG_INFO( gImfLogging, Debug::General, "Starting DBus Initialization\n" );
 
       // Pass in handler.
       EcoreElDBusInitialisation( handler );
 
       DALI_LOG_INFO( gImfLogging, Debug::General, "Finished DBus Initialization\n" );
->>>>>>> 436b7cc4
 #endif // DALI_ELDBUS_AVAILABLE
     }
   }
@@ -362,26 +327,11 @@
     }
 
 #ifdef DALI_ELDBUS_AVAILABLE
-<<<<<<< HEAD
-    // Close down ElDBus
-    if( mA11yConnection )
-    {
-      eldbus_connection_unref( mA11yConnection );
-    }
-
-    if( mSessionConnection )
-    {
-      eldbus_connection_unref( mSessionConnection );
-    }
-
-    eldbus_shutdown();
-=======
     // Close down ElDBus connections.
     if( mSystemConnection )
     {
       eldbus_connection_unref( mSystemConnection );
     }
->>>>>>> 436b7cc4
 #endif // DALI_ELDBUS_AVAILABLE
   }
 
@@ -824,35 +774,19 @@
       return;
     }
 
-<<<<<<< HEAD
-    if ( !handler->mAccessibilityAdaptor )
-=======
     if( !handler->mAccessibilityAdaptor )
->>>>>>> 436b7cc4
     {
       DALI_LOG_ERROR( "Invalid accessibility adaptor\n" );
       return;
     }
 
     AccessibilityAdaptor* accessibilityAdaptor( &AccessibilityAdaptor::GetImplementation( handler->mAccessibilityAdaptor ) );
-<<<<<<< HEAD
-    if ( !accessibilityAdaptor )
-=======
     if( !accessibilityAdaptor )
->>>>>>> 436b7cc4
     {
       DALI_LOG_ERROR( "Cannot access accessibility adaptor\n" );
       return;
     }
 
-<<<<<<< HEAD
-    const char *gestureName;
-    int xS, yS, xE, yE;
-    unsigned int state;
-
-    // The string defines the arg-list's respective types.
-    if( !eldbus_message_arguments_get( message, "siiiiu", &gestureName, &xS, &yS, &xE, &yE, &state ) )
-=======
     int gestureValue;
     int xS, yS, xE, yE;
     int state; // 0 - begin, 1 - ongoing, 2 - ended, 3 - aborted
@@ -860,113 +794,10 @@
 
     // The string defines the arg-list's respective types.
     if( !eldbus_message_arguments_get( message, "iiiiiiu", &gestureValue, &xS, &yS, &xE, &yE, &state, &eventTime ) )
->>>>>>> 436b7cc4
     {
       DALI_LOG_ERROR( "OnEcoreElDBusAccessibilityNotification: Error getting arguments\n" );
     }
 
-<<<<<<< HEAD
-    DALI_LOG_INFO( gImfLogging, Debug::General, "Got gesture: Name: %s  Args: %d,%d,%d,%d  State: %d\n", gestureName, xS, yS, xE, yE );
-
-    unsigned int fingers = 0;
-    char* stringPosition = ( char* )gestureName;
-
-    // Check how many fingers the gesture uses.
-    for( unsigned int i = 0; i < FingerCountStringsTotal; ++i )
-    {
-      unsigned int matchLength = strlen( ElDBusAccessibilityFingerCountStrings[ i ] );
-      if( strncmp( gestureName, ElDBusAccessibilityFingerCountStrings[ i ], matchLength ) == 0 )
-      {
-        fingers = i + 1;
-        stringPosition += matchLength;
-        break;
-      }
-    }
-
-    if( fingers == 0 )
-    {
-      // Error: invalid gesture.
-      return;
-    }
-
-    GestureType gestureType = GESTURE_TYPE_NONE;
-    SubGestureType subGestureType = SUB_GESTURE_TYPE_NONE;
-    GestureDirection direction = GESTURE_DIRECTION_NONE;
-
-    // Check for full gesture type names first.
-    for( unsigned int i = 0; i < FullEventTypeStringsTotal; ++i )
-    {
-      unsigned int matchLength = strlen( ElDBusAccessibilityFullEventTypeStrings[ i ].name );
-      if( strncmp( stringPosition, ElDBusAccessibilityFullEventTypeStrings[ i ].name, matchLength ) == 0 )
-      {
-        gestureType = ElDBusAccessibilityFullEventTypeStrings[ i ].type;
-        break;
-      }
-    }
-
-    // If we didn't find a full gesture, check for sub gesture type names.
-    if( gestureType == GESTURE_TYPE_NONE )
-    {
-      // No full gesture name found, look for partial types.
-      for( unsigned int i = 0; i < DirectionalEventTypeStringsTotal; ++i )
-      {
-        unsigned int matchLength = strlen( ElDBusAccessibilityDirectionalEventTypeStrings[ i ].name );
-        if( strncmp( stringPosition, ElDBusAccessibilityDirectionalEventTypeStrings[ i ].name, matchLength ) == 0 )
-        {
-          subGestureType = ElDBusAccessibilityDirectionalEventTypeStrings[ i ].type;
-          stringPosition += matchLength;
-        break;
-        }
-      }
-
-      if( subGestureType == SUB_GESTURE_TYPE_NONE )
-      {
-        // ERROR: Gesture not recognised.
-        return;
-      }
-
-      // If the gesture was a sub type, get it's respective direction.
-      for( unsigned int i = 0; i < DirectionStringsTotal; ++i )
-      {
-        unsigned int matchLength = strlen( ElDBusAccessibilityDirectionStrings[ i ].name );
-        if( strncmp( stringPosition, ElDBusAccessibilityDirectionStrings[ i ].name, matchLength ) == 0 )
-        {
-          direction = ElDBusAccessibilityDirectionStrings[ i ].direction;
-          stringPosition += matchLength;
-          break;
-        }
-      }
-
-      if( direction == GESTURE_DIRECTION_NONE )
-      {
-        // ERROR: Gesture not recognised.
-        return;
-      }
-    }
-
-    // Action the detected gesture here.
-    if( gestureType != GESTURE_TYPE_NONE )
-    {
-      DALI_LOG_INFO( gImfLogging, Debug::General, "Got gesture: Fingers: %d  Gesture type: %d\n", fingers, gestureType );
-    }
-    else
-    {
-      DALI_LOG_INFO( gImfLogging, Debug::General, "Got gesture: Fingers: %d  Gesture sub type: %d Gesture direction: %d\n",
-        fingers, subGestureType, direction );
-    }
-
-    // Create a touch point object.
-    TouchPoint::State touchPointState( TouchPoint::Down );
-    if ( state == 0 )
-    {
-      touchPointState = TouchPoint::Down; // Mouse down.
-    }
-    else if ( state == 1 )
-    {
-      touchPointState = TouchPoint::Motion; // Mouse move.
-    }
-    else if ( state == 2 )
-=======
     DALI_LOG_INFO( gImfLogging, Debug::General, "Got gesture: Name: %d  Args: %d,%d,%d,%d  State: %d\n", gestureValue, xS, yS, xE, yE );
 
     // Create a touch point object.
@@ -980,7 +811,6 @@
       touchPointState = TouchPoint::Motion; // Mouse move.
     }
     else if( state == 2 )
->>>>>>> 436b7cc4
     {
       touchPointState = TouchPoint::Up; // Mouse up.
     }
@@ -993,143 +823,6 @@
     TouchPoint point( 0, touchPointState, (float)xS, (float)yS );
 
     // Perform actions based on received gestures.
-<<<<<<< HEAD
-    // Note: This is seperated from the reading so we can (in future)
-    // have other input readers without changing the below code.
-    switch( fingers )
-    {
-      case 1:
-      {
-        if( gestureType == GESTURE_TYPE_SINGLE_TAP || ( gestureType == GESTURE_TYPE_HOVER && touchPointState == TouchPoint::Motion ) )
-        {
-          // Focus, read out.
-          accessibilityAdaptor->HandleActionReadEvent( (unsigned int)xS, (unsigned int)yS, true /* allow read again */ );
-        }
-        else if( gestureType == GESTURE_TYPE_DOUBLE_TAP )
-        {
-          if( false ) // TODO: how to detect double tap + hold
-          {
-            // Move or drag icon / view more options for selected items.
-            // accessibilityAdaptor->HandleActionTouchEvent( point, GetCurrentMilliSeconds() );
-          }
-          else
-          {
-            // Activate selected item / active edit mode.
-            accessibilityAdaptor->HandleActionActivateEvent();
-          }
-        }
-        else if( gestureType == GESTURE_TYPE_TRIPLE_TAP )
-        {
-          // Zoom
-          accessibilityAdaptor->HandleActionZoomEvent();
-        }
-        else if( subGestureType == SUB_GESTURE_TYPE_FLICK )
-        {
-          if( direction == GESTURE_DIRECTION_LEFT )
-          {
-            // Move to previous item.
-            accessibilityAdaptor->HandleActionReadPreviousEvent();
-          }
-          else if( direction == GESTURE_DIRECTION_RIGHT )
-          {
-            // Move to next item.
-            accessibilityAdaptor->HandleActionReadNextEvent();
-          }
-          else if( direction == GESTURE_DIRECTION_UP )
-          {
-            // Move to next item.
-            accessibilityAdaptor->HandleActionPreviousEvent();
-          }
-          else if( direction == GESTURE_DIRECTION_DOWN )
-          {
-            // Move to next item.
-            accessibilityAdaptor->HandleActionNextEvent();
-          }
-          else if( direction == GESTURE_DIRECTION_LEFT_RETURN )
-          {
-            // Scroll up to the previous page
-            accessibilityAdaptor->HandleActionPageUpEvent();
-          }
-          else if( direction == GESTURE_DIRECTION_RIGHT_RETURN )
-          {
-            // Scroll down to the next page
-            accessibilityAdaptor->HandleActionPageDownEvent();
-          }
-          else if( direction == GESTURE_DIRECTION_UP_RETURN )
-          {
-            // Move to the first item on screen
-            accessibilityAdaptor->HandleActionMoveToFirstEvent();
-          }
-          else if( direction == GESTURE_DIRECTION_DOWN_RETURN )
-          {
-            // Move to the last item on screen
-            accessibilityAdaptor->HandleActionMoveToLastEvent();
-          }
-        }
-        break;
-      }
-
-      case 2:
-      {
-        if( gestureType == GESTURE_TYPE_HOVER )
-        {
-          // In accessibility mode, scroll action should be handled when the currently focused actor is contained in scrollable control
-          accessibilityAdaptor->HandleActionScrollEvent( point, GetCurrentMilliSeconds() );
-        }
-        else if( gestureType == GESTURE_TYPE_SINGLE_TAP )
-        {
-          // Pause/Resume current speech
-          accessibilityAdaptor->HandleActionReadPauseResumeEvent();
-        }
-        else if( gestureType == GESTURE_TYPE_DOUBLE_TAP )
-        {
-          // Start/Stop current action
-          accessibilityAdaptor->HandleActionStartStopEvent();
-        }
-        else if( gestureType == GESTURE_TYPE_TRIPLE_TAP )
-        {
-          // Read information from indicator
-          accessibilityAdaptor->HandleActionReadIndicatorInformationEvent();
-        }
-        else if( subGestureType == SUB_GESTURE_TYPE_FLICK )
-        {
-          if( direction == GESTURE_DIRECTION_LEFT )
-          {
-            // Scroll left to the previous page
-            accessibilityAdaptor->HandleActionPageLeftEvent();
-          }
-          else if( direction == GESTURE_DIRECTION_RIGHT )
-          {
-            // Scroll right to the next page
-            accessibilityAdaptor->HandleActionPageRightEvent();
-          }
-          else if( direction == GESTURE_DIRECTION_UP )
-          {
-            // Scroll up the list.
-            accessibilityAdaptor->HandleActionScrollUpEvent();
-          }
-          else if( direction == GESTURE_DIRECTION_DOWN )
-          {
-            // Scroll down the list.
-            accessibilityAdaptor->HandleActionScrollDownEvent();
-          }
-        }
-        break;
-      }
-
-      case 3:
-      {
-        if( gestureType == GESTURE_TYPE_SINGLE_TAP )
-        {
-          // Read from top item on screen continuously.
-          accessibilityAdaptor->HandleActionReadFromTopEvent();
-        }
-        else if( gestureType == GESTURE_TYPE_DOUBLE_TAP )
-        {
-          // Read from next item continuously.
-          accessibilityAdaptor->HandleActionReadFromNextEvent();
-        }
-=======
     // Note: This is seperated from the reading so we can have other input readers without changing the below code.
     switch( gestureValue )
     {
@@ -1334,41 +1027,15 @@
       case 35: // ThreeFingersFlickDownReturn
       {
         // Not exist yet
->>>>>>> 436b7cc4
-        break;
-      }
-    }
-  }
-
-<<<<<<< HEAD
-  // Callback for to set up Ecore ElDBus for accessibility callbacks.
-  static void EcoreElDBusInitialisation( void *handle, const Eldbus_Message *message, Eldbus_Pending *pending EINA_UNUSED )
+        break;
+      }
+    }
+  }
+
+  void EcoreElDBusInitialisation( void *handle )
   {
     Eldbus_Object *object;
     Eldbus_Proxy *manager;
-    const char *a11yBusAddress = NULL;
-    EventHandler* handler = static_cast< EventHandler* >( handle );
-
-    // The string defines the arg-list's respective types.
-    if( !eldbus_message_arguments_get( message, "s", &a11yBusAddress ) )
-    {
-      DALI_LOG_ERROR( "EcoreElDBusInitialisation: Error getting arguments\n" );
-    }
-
-    DALI_LOG_INFO( gImfLogging, Debug::General, "Ecore ElDBus Accessibility address: %s\n", a11yBusAddress );
-
-    handler->mImpl->mA11yConnection = eldbus_address_connection_get( a11yBusAddress );
-
-    object = eldbus_object_get( handler->mImpl->mA11yConnection, BUS, PATH );
-    manager = eldbus_proxy_get( object, INTERFACE );
-
-    // Pass the callback data through to the signal handler.
-    eldbus_proxy_signal_handler_add( manager, SIGNAL, OnEcoreElDBusAccessibilityNotification, handle );
-=======
-  void EcoreElDBusInitialisation( void *handle )
-  {
-    Eldbus_Object *object;
-    Eldbus_Proxy *manager;
 
     if( !( mSystemConnection = eldbus_connection_get(ELDBUS_CONNECTION_TYPE_SYSTEM) ) )
     {
@@ -1393,7 +1060,6 @@
     {
       DALI_LOG_ERROR( "No signal handler returned\n" );
     }
->>>>>>> 436b7cc4
   }
 #endif // DALI_ELDBUS_AVAILABLE
 
@@ -1525,17 +1191,9 @@
   EventHandler* mHandler;
   std::vector<Ecore_Event_Handler*> mEcoreEventHandler;
   Ecore_Wl_Window* mWindow;
-<<<<<<< HEAD
-
-#ifdef DALI_ELDBUS_AVAILABLE
-  Eldbus_Connection* mSessionConnection;
-  Eldbus_Connection* mA11yConnection;
-#endif
-=======
 #ifdef DALI_ELDBUS_AVAILABLE
   Eldbus_Connection* mSystemConnection;
 #endif // DALI_ELDBUS_AVAILABLE
->>>>>>> 436b7cc4
 };
 
 EventHandler::EventHandler( RenderSurface* surface, CoreEventInterface& coreEventInterface, GestureManager& gestureManager, DamageObserver& damageObserver, DragAndDropDetectorPtr dndDetector )
