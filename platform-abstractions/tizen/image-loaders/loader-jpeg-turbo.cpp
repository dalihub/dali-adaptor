/*
 * Copyright (c) 2015 Samsung Electronics Co., Ltd.
 *
 * Licensed under the Apache License, Version 2.0 (the "License");
 * you may not use this file except in compliance with the License.
 * You may obtain a copy of the License at
 *
 * http://www.apache.org/licenses/LICENSE-2.0
 *
 * Unless required by applicable law or agreed to in writing, software
 * distributed under the License is distributed on an "AS IS" BASIS,
 * WITHOUT WARRANTIES OR CONDITIONS OF ANY KIND, either express or implied.
 * See the License for the specific language governing permissions and
 * limitations under the License.
 *
 */

// INTERNAL HEADERS
#include "loader-jpeg.h"
#include "resource-loading-client.h"
#include <dali/integration-api/bitmap.h>
#include <resource-loader/debug/resource-loader-debug.h>
#include "platform-capabilities.h"
#include "image-operations.h"

// EXTERNAL HEADERS
#include <libexif/exif-data.h>
#include <libexif/exif-loader.h>
#include <libexif/exif-tag.h>
#include <turbojpeg.h>
#include <jpeglib.h>
#include <cstring>
#include <setjmp.h>

namespace Dali
{
using Integration::Bitmap;

namespace TizenPlatform
{

namespace
{
  const unsigned DECODED_PIXEL_SIZE = 3;
  const TJPF DECODED_PIXEL_LIBJPEG_TYPE = TJPF_RGB;

  /** Transformations that can be applied to decoded pixels to respect exif orientation
   *  codes in image headers */
  enum JPGFORM_CODE
  {
    JPGFORM_NONE = 1, /* no transformation 0th-Row = top & 0th-Column = left */
    JPGFORM_FLIP_H,   /* horizontal flip 0th-Row = top & 0th-Column = right */
    JPGFORM_FLIP_V,   /* vertical flip   0th-Row = bottom & 0th-Column = right*/
    JPGFORM_TRANSPOSE, /* transpose across UL-to-LR axis  0th-Row = bottom & 0th-Column = left*/
    JPGFORM_TRANSVERSE,/* transpose across UR-to-LL axis  0th-Row = left   & 0th-Column = top*/
    JPGFORM_ROT_90,    /* 90-degree clockwise rotation  0th-Row = right  & 0th-Column = top*/
    JPGFORM_ROT_180,   /* 180-degree rotation  0th-Row = right  & 0th-Column = bottom*/
    JPGFORM_ROT_270    /* 270-degree clockwise (or 90 ccw) 0th-Row = left  & 0th-Column = bottom*/
  };

  struct RGB888Type
  {
     char R;
     char G;
     char B;
  };

  /**
   * @brief Error handling bookeeping for the JPEG Turbo library's
   * setjmp/longjmp simulated exceptions.
   */
  struct JpegErrorState {
    struct jpeg_error_mgr errorManager;
    jmp_buf jumpBuffer;
  };

  /**
   * @brief Called by the JPEG library when it hits an error.
   * We jump out of the library so our loader code can return an error.
   */
  void  JpegErrorHandler ( j_common_ptr cinfo )
  {
    DALI_LOG_ERROR( "JpegErrorHandler(): libjpeg-turbo fatal error in JPEG decoding.\n" );
    /* cinfo->err really points to a JpegErrorState struct, so coerce pointer */
    JpegErrorState * myerr = reinterpret_cast<JpegErrorState *>( cinfo->err );

    /* Return control to the setjmp point */
    longjmp( myerr->jumpBuffer, 1 );
  }

  void JpegOutputMessageHandler( j_common_ptr cinfo )
  {
    /* Stop libjpeg from printing to stderr - Do Nothing */
  }

  /** Simple struct to ensure xif data is deleted. */
  struct ExifAutoPtr
  {
    ExifAutoPtr( ExifData* data)
    :mData( data )
    {}

    ~ExifAutoPtr()
    {
      exif_data_free( mData);
    }
    ExifData *mData;
  };

  /** simple class to enforce clean-up of JPEG structures. */
  struct AutoJpg
  {
    AutoJpg(const tjhandle jpgHandle)
    : mHnd(jpgHandle)
    {
    }

    ~AutoJpg()
    {
      // clean up JPG resources
      tjDestroy( mHnd );
    }

    tjhandle GetHandle() const
    {
      return mHnd ;
    }

  private:
    AutoJpg( const AutoJpg& ); //< not defined
    AutoJpg& operator= ( const AutoJpg& ); //< not defined

    tjhandle mHnd;
  }; // struct AutoJpg;

  /** RAII wrapper to free memory allocated by the jpeg-turbo library. */
  struct AutoJpgMem
  {
    AutoJpgMem(unsigned char * const tjMem)
    : mTjMem(tjMem)
    {
    }

    ~AutoJpgMem()
    {
      tjFree(mTjMem);
    }

    unsigned char * Get() const
    {
      return mTjMem;
    }

  private:
    AutoJpgMem( const AutoJpgMem& ); //< not defined
    AutoJpgMem& operator= ( const AutoJpgMem& ); //< not defined

    unsigned char * const mTjMem;
  };

  // Workaround to avoid exceeding the maximum texture size
  const int MAX_TEXTURE_WIDTH  = 4096;
  const int MAX_TEXTURE_HEIGHT = 4096;

} // namespace

bool JpegRotate90 (unsigned char *buffer, int width, int height, int bpp);
bool JpegRotate180(unsigned char *buffer, int width, int height, int bpp);
bool JpegRotate270(unsigned char *buffer, int width, int height, int bpp);
JPGFORM_CODE ConvertExifOrientation(ExifData* exifData);
bool TransformSize( int requiredWidth, int requiredHeight,
                    FittingMode::Type fittingMode, SamplingMode::Type samplingMode,
                    JPGFORM_CODE transform,
                    int& preXformImageWidth, int& preXformImageHeight,
                    int& postXformImageWidth, int& postXformImageHeight );

bool LoadJpegHeader( FILE *fp, unsigned int &width, unsigned int &height )
{
  // using libjpeg API to avoid having to read the whole file in a buffer
  struct jpeg_decompress_struct cinfo;
  struct JpegErrorState jerr;
  cinfo.err = jpeg_std_error( &jerr.errorManager );

  jerr.errorManager.output_message = JpegOutputMessageHandler;
  jerr.errorManager.error_exit = JpegErrorHandler;

  // On error exit from the JPEG lib, control will pass via JpegErrorHandler
  // into this branch body for cleanup and error return:
  if(setjmp(jerr.jumpBuffer))
  {
    jpeg_destroy_decompress(&cinfo);
    return false;
  }

  jpeg_create_decompress( &cinfo );

  jpeg_stdio_src( &cinfo, fp );

  // Check header to see if it is  JPEG file
  if( jpeg_read_header( &cinfo, TRUE ) != JPEG_HEADER_OK )
  {
    width = height = 0;
    jpeg_destroy_decompress( &cinfo );
    return false;
  }

  width = cinfo.image_width;
  height = cinfo.image_height;

  jpeg_destroy_decompress( &cinfo );
  return true;
}

bool LoadBitmapFromJpeg( const ResourceLoadingClient& client, const ImageLoader::Input& input, Integration::Bitmap& bitmap )
{
  const int flags= 0;
  FILE* const fp = input.file;

  if( fseek(fp,0,SEEK_END) )
  {
    DALI_LOG_ERROR("Error seeking to end of file\n");
    return false;
  }

  long positionIndicator = ftell(fp);
  unsigned int jpegBufferSize = 0u;
  if( positionIndicator > -1L )
  {
    jpegBufferSize = static_cast<unsigned int>(positionIndicator);
  }

  if( 0u == jpegBufferSize )
  {
    return false;
  }

  if( fseek(fp, 0, SEEK_SET) )
  {
    DALI_LOG_ERROR("Error seeking to start of file\n");
    return false;
  }

  Vector<unsigned char> jpegBuffer;
  try
  {
    jpegBuffer.Reserve( jpegBufferSize );
  }
  catch(...)
  {
    DALI_LOG_ERROR( "Could not allocate temporary memory to hold JPEG file of size %uMB.\n", jpegBufferSize / 1048576U );
    return false;
  }
  unsigned char * const jpegBufferPtr = jpegBuffer.Begin();

  // Pull the compressed JPEG image bytes out of a file and into memory:
  if( fread( jpegBufferPtr, 1, jpegBufferSize, fp ) != jpegBufferSize )
  {
    DALI_LOG_WARNING("Error on image file read.");
    return false;
  }

  if( fseek(fp, 0, SEEK_SET) )
  {
    DALI_LOG_ERROR("Error seeking to start of file\n");
  }

  // Allow early cancellation between the load and the decompress:
  client.InterruptionPoint();

  AutoJpg autoJpg(tjInitDecompress());

  if(autoJpg.GetHandle() == NULL)
  {
    DALI_LOG_ERROR("%s\n", tjGetErrorStr());
    return false;
  }

  JPGFORM_CODE transform = JPGFORM_NONE;

  if( input.reorientationRequested )
  {
    ExifAutoPtr exifData( exif_data_new_from_data(jpegBufferPtr, jpegBufferSize) );
    if( exifData.mData )
    {
      transform = ConvertExifOrientation(exifData.mData);
    }
  }

  // Push jpeg data in memory buffer through TurboJPEG decoder to make a raw pixel array:
  int chrominanceSubsampling = -1;
  int preXformImageWidth = 0, preXformImageHeight = 0;
  if( tjDecompressHeader2( autoJpg.GetHandle(), jpegBufferPtr, jpegBufferSize, &preXformImageWidth, &preXformImageHeight, &chrominanceSubsampling ) == -1 )
  {
    DALI_LOG_ERROR("%s\n", tjGetErrorStr());
    // Do not set width and height to 0 or return early as this sometimes fails only on determining subsampling type.
  }

  if(preXformImageWidth == 0 || preXformImageHeight == 0)
  {
    DALI_LOG_WARNING("Invalid Image!");
    return false;
  }

  int requiredWidth  = input.scalingParameters.dimensions.GetWidth();
  int requiredHeight = input.scalingParameters.dimensions.GetHeight();

  // If transform is a 90 or 270 degree rotation, the logical width and height
  // request from the client needs to be adjusted to account by effectively
  // rotating that too, and the final width and height need to be swapped:
  int postXformImageWidth = preXformImageWidth;
  int postXformImageHeight = preXformImageHeight;


  int scaledPreXformWidth   = preXformImageWidth;
  int scaledPreXformHeight  = preXformImageHeight;
  int scaledPostXformWidth  = postXformImageWidth;
  int scaledPostXformHeight = postXformImageHeight;

  TransformSize( requiredWidth, requiredHeight,
                 input.scalingParameters.scalingMode,
                 input.scalingParameters.samplingMode,
                 transform,
                 scaledPreXformWidth, scaledPreXformHeight,
                 scaledPostXformWidth, scaledPostXformHeight );

  // Allocate a bitmap and decompress the jpeg buffer into its pixel buffer:

  unsigned char * const bitmapPixelBuffer =  bitmap.GetPackedPixelsProfile()->ReserveBuffer(Pixel::RGB888, scaledPostXformWidth, scaledPostXformHeight);

  // Allow early cancellation before decoding:
  client.InterruptionPoint();

  if( tjDecompress2( autoJpg.GetHandle(), jpegBufferPtr, jpegBufferSize, bitmapPixelBuffer, scaledPreXformWidth, 0, scaledPreXformHeight, DECODED_PIXEL_LIBJPEG_TYPE, flags ) == -1 )
  {
    std::string errorString = tjGetErrorStr();

<<<<<<< HEAD
    //TurboJPEG API functions will now return an error code if a warning is triggered in the underlying libjpeg API.
    //So, we need to distinguish return of tjGetErrorStr() is warning or error.
    //If the return string has 'Corrupt JPEG data' prefix, it means warning.
    if( errorString.find("Corrupt JPEG data") == std::string::npos )
    {
      DALI_LOG_ERROR("%s\n", errorString.c_str());
      return false;
    }
    else
    {
      DALI_LOG_WARNING("%s\n", errorString.c_str());
    }
=======
    if( errorString.find("Corrupt JPEG data") == std::string::npos )
    {
        DALI_LOG_ERROR("%s\n", errorString.c_str());
        return false;
    }
    else
    {
        DALI_LOG_WARNING("%s\n", errorString.c_str());
    }

    //TurboJPEG API functions will now return an error code if a warning is triggered in the underlying libjpeg API.
    //So, we need to distinguish return of tjGetErrorStr() is warning or error.
    //If the return string has 'Corrupt JPEG data' prefix, it means warning.
>>>>>>> 1cd85d9c
  }

  const unsigned int  bufferWidth  = GetTextureDimension( scaledPreXformWidth );
  const unsigned int  bufferHeight = GetTextureDimension( scaledPreXformHeight );

  if( transform != JPGFORM_NONE )
  {
    // Allow early cancellation before shuffling pixels around on the CPU:
    client.InterruptionPoint();
  }

  bool result = false;
  switch(transform)
  {
    case JPGFORM_NONE:
    {
      result = true;
      break;
    }
    // 3 orientation changes for a camera held perpendicular to the ground or upside-down:
    case JPGFORM_ROT_180:
    {
      result = JpegRotate180(bitmapPixelBuffer, bufferWidth, bufferHeight, DECODED_PIXEL_SIZE);
      break;
    }
    case JPGFORM_ROT_270:
    {
      result = JpegRotate270(bitmapPixelBuffer, bufferWidth, bufferHeight, DECODED_PIXEL_SIZE);
      break;
    }
    case JPGFORM_ROT_90:
    {
      result = JpegRotate90(bitmapPixelBuffer, bufferWidth, bufferHeight, DECODED_PIXEL_SIZE);
      break;
    }
    /// Less-common orientation changes, since they don't correspond to a camera's
    // physical orientation:
    case JPGFORM_FLIP_H:
    case JPGFORM_FLIP_V:
    case JPGFORM_TRANSPOSE:
    case JPGFORM_TRANSVERSE:
    {
      DALI_LOG_WARNING( "Unsupported JPEG Orientation transformation: %x.\n", transform );
      break;
    }
  }
  return result;
}

///@Todo: Move all these rotation functions to portable/image-operations and take "Jpeg" out of their names.
bool JpegRotate90(unsigned char *buffer, int width, int height, int bpp)
{
  int  w, iw, ih, hw = 0;
  int ix, iy = 0;
  iw = width;
  ih = height;
  Vector<unsigned char> data;
  data.Reserve(width * height * bpp);
  unsigned char *dataPtr = data.Begin();
  memcpy(dataPtr, buffer, width * height * bpp);
  w = ih;
  ih = iw;
  iw = w;
  hw = iw * ih;
  hw = - hw - 1;
  switch(bpp)
  {
    case 3:
    {
      RGB888Type* to = reinterpret_cast<RGB888Type*>(buffer) + iw - 1;
      RGB888Type* from = reinterpret_cast<RGB888Type*>( dataPtr );

      for(ix = iw; -- ix >= 0;)
      {
        for(iy = ih; -- iy >= 0; ++from )
        {
          *to = *from;
          to += iw;
        }
        to += hw;
      }
      break;
    }

    default:
    {
      return false;
    }
  }

  return true;
}

bool JpegRotate180(unsigned char *buffer, int width, int height, int bpp)
{
  int  ix, iw, ih, hw = 0;
  iw = width;
  ih = height;
  hw = iw * ih;
  ix = hw;

  switch(bpp)
  {
    case 3:
    {
      RGB888Type tmp;
      RGB888Type* to = reinterpret_cast<RGB888Type*>(buffer) ;
      RGB888Type* from = reinterpret_cast<RGB888Type*>( buffer ) + hw - 1;
      for(; --ix >= (hw / 2); ++to, --from)
      {
        tmp = *to;
        *to = *from;
        *from = tmp;
      }
      break;
    }

    default:
    {
      return false;
    }
  }

  return true;
}

bool JpegRotate270(unsigned char *buffer, int width, int height, int bpp)
{
  int  w, iw, ih, hw = 0;
  int ix, iy = 0;

  iw = width;
  ih = height;
  Vector<unsigned char> data;
  data.Reserve(width * height * bpp);
  unsigned char *dataPtr = data.Begin();
  memcpy(dataPtr, buffer, width * height * bpp);
  w = ih;
  ih = iw;
  iw = w;
  hw = iw * ih;

  switch(bpp)
  {
    case 3:
    {
      RGB888Type* to = reinterpret_cast<RGB888Type*>(buffer) + hw  - iw;
      RGB888Type* from = reinterpret_cast<RGB888Type*>( dataPtr );

      w = -w;
      hw =  hw + 1;
      for(ix = iw; -- ix >= 0;)
      {
        for(iy = ih; -- iy >= 0;)
        {
          *to = *from;
          from += 1;
          to += w;
        }
        to += hw;
      }
      break;
    }
    default:
    {
      return false;
    }
  }

  return true;
}

bool EncodeToJpeg( const unsigned char* const pixelBuffer, Vector< unsigned char >& encodedPixels,
                   const std::size_t width, const std::size_t height, const Pixel::Format pixelFormat, unsigned quality )
{
  if( !pixelBuffer )
  {
    DALI_LOG_ERROR("Null input buffer\n");
    return false;
  }

  // Translate pixel format enum:
  int jpegPixelFormat = -1;

  switch( pixelFormat )
  {
    case Pixel::RGB888:
    {
      jpegPixelFormat = TJPF_RGB;
      break;
    }
    case Pixel::RGBA8888:
    {
      // Ignore the alpha:
      jpegPixelFormat = TJPF_RGBX;
      break;
    }
    case Pixel::BGRA8888:
    {
      // Ignore the alpha:
      jpegPixelFormat = TJPF_BGRX;
      break;
    }
    default:
    {
      DALI_LOG_ERROR( "Unsupported pixel format for encoding to JPEG." );
      return false;
    }
  }

  // Assert quality is in the documented allowable range of the jpeg-turbo lib:
  DALI_ASSERT_DEBUG( quality >= 1 );
  DALI_ASSERT_DEBUG( quality <= 100 );
  if( quality < 1 )
  {
    quality = 1;
  }
  if( quality > 100 )
  {
    quality = 100;
  }

  // Initialise a JPEG codec:
  AutoJpg autoJpg( tjInitCompress() );
  {
    if( autoJpg.GetHandle() == NULL )
    {
      DALI_LOG_ERROR( "JPEG Compressor init failed: %s\n", tjGetErrorStr() );
      return false;
    }

    // Run the compressor:
    unsigned char* dstBuffer = NULL;
    unsigned long dstBufferSize = 0;
    const int flags = 0;

    if( tjCompress2( autoJpg.GetHandle(), const_cast<unsigned char*>(pixelBuffer), width, 0, height, jpegPixelFormat, &dstBuffer, &dstBufferSize, TJSAMP_444, quality, flags ) )
    {
      DALI_LOG_ERROR("JPEG Compression failed: %s\n", tjGetErrorStr());
      return false;
    }

    // Safely wrap the jpeg codec's buffer in case we are about to throw, then
    // save the pixels to a persistent buffer that we own and let our cleaner
    // class clean up the buffer as it goes out of scope:
    AutoJpgMem cleaner( dstBuffer );
    encodedPixels.Reserve( dstBufferSize );
    memcpy( encodedPixels.Begin(), dstBuffer, dstBufferSize );
  }
  return true;
}


JPGFORM_CODE ConvertExifOrientation(ExifData* exifData)
{
  JPGFORM_CODE transform = JPGFORM_NONE;
  ExifEntry * const entry = exif_data_get_entry(exifData, EXIF_TAG_ORIENTATION);
  int orientation = 0;
  if( entry )
  {
    orientation = exif_get_short(entry->data, exif_data_get_byte_order(entry->parent->parent));
    switch( orientation )
    {
      case 1:
      {
        transform = JPGFORM_NONE;
        break;
      }
      case 2:
      {
        transform = JPGFORM_FLIP_H;
        break;
      }
      case 3:
      {
        transform = JPGFORM_FLIP_V;
        break;
      }
      case 4:
      {
        transform = JPGFORM_TRANSPOSE;
        break;
      }
      case 5:
      {
        transform = JPGFORM_TRANSVERSE;
        break;
      }
      case 6:
      {
        transform = JPGFORM_ROT_90;
        break;
      }
      case 7:
      {
        transform = JPGFORM_ROT_180;
        break;
      }
      case 8:
      {
        transform = JPGFORM_ROT_270;
        break;
      }
      default:
      {
        // Try to keep loading the file, but let app developer know there was something fishy:
        DALI_LOG_WARNING( "Incorrect/Unknown Orientation setting found in EXIF header of JPEG image (%x). Orientation setting will be ignored.", entry );
        break;
      }
    }
  }
  return transform;
}

bool TransformSize( int requiredWidth, int requiredHeight,
                    FittingMode::Type fittingMode, SamplingMode::Type samplingMode,
                    JPGFORM_CODE transform,
                    int& preXformImageWidth, int& preXformImageHeight,
                    int& postXformImageWidth, int& postXformImageHeight )
{
  bool success = true;

  if( transform == JPGFORM_ROT_90 || transform == JPGFORM_ROT_270 )
  {
    std::swap( requiredWidth, requiredHeight );
    std::swap( postXformImageWidth, postXformImageHeight );
  }

  // Apply the special rules for when there are one or two zeros in requested dimensions:
  const ImageDimensions correctedDesired = Internal::Platform::CalculateDesiredDimensions( ImageDimensions( postXformImageWidth, postXformImageHeight), ImageDimensions( requiredWidth, requiredHeight ) );
  requiredWidth = correctedDesired.GetWidth();
  requiredHeight = correctedDesired.GetHeight();

  // Rescale image during decode using one of the decoder's built-in rescaling
  // ratios (expected to be powers of 2), keeping the final image at least as
  // wide and high as was requested:

  int numFactors = 0;
  tjscalingfactor* factors = tjGetScalingFactors( &numFactors );
  if( factors == NULL )
  {
    DALI_LOG_WARNING("TurboJpeg tjGetScalingFactors error!");
    success = false;
  }
  else
  {
    // Internal jpeg downscaling is the same as our BOX_X sampling modes so only
    // apply it if the application requested one of those:
    // (use a switch case here so this code will fail to compile if other modes are added)
    bool downscale = true;
    switch( samplingMode )
    {
      case SamplingMode::BOX:
      case SamplingMode::BOX_THEN_NEAREST:
      case SamplingMode::BOX_THEN_LINEAR:
      case SamplingMode::DONT_CARE:
      {
        downscale = true;
        break;
      }
      case SamplingMode::NO_FILTER:
      case SamplingMode::NEAREST:
      case SamplingMode::LINEAR:
      {
        downscale = false;
        break;
      }
    }

    int scaleFactorIndex( 0 );
    if( downscale )
    {
      // Find nearest supported scaling factor (factors are in sequential order, getting smaller)
      for( int i = 1; i < numFactors; ++i )
      {
        bool widthLessRequired  = TJSCALED( postXformImageWidth,  factors[i]) < requiredWidth;
        bool heightLessRequired = TJSCALED( postXformImageHeight, factors[i]) < requiredHeight;
        // If either scaled dimension is smaller than the desired one, we were done at the last iteration
        if ( (fittingMode == FittingMode::SCALE_TO_FILL) && (widthLessRequired || heightLessRequired) )
        {
          break;
        }
        // If both dimensions are smaller than the desired one, we were done at the last iteration:
        if ( (fittingMode == FittingMode::SHRINK_TO_FIT) && ( widthLessRequired && heightLessRequired ) )
        {
          break;
        }
        // If the width is smaller than the desired one, we were done at the last iteration:
        if ( fittingMode == FittingMode::FIT_WIDTH && widthLessRequired )
        {
          break;
        }
        // If the width is smaller than the desired one, we were done at the last iteration:
        if ( fittingMode == FittingMode::FIT_HEIGHT && heightLessRequired )
        {
          break;
        }
        // This factor stays is within our fitting mode constraint so remember it:
        scaleFactorIndex = i;
      }
    }

    // Regardless of requested size, downscale to avoid exceeding the maximum texture size:
    for( int i = scaleFactorIndex; i < numFactors; ++i )
    {
      // Continue downscaling to below maximum texture size (if possible)
      scaleFactorIndex = i;

      if( TJSCALED(postXformImageWidth,  (factors[i])) < MAX_TEXTURE_WIDTH &&
          TJSCALED(postXformImageHeight, (factors[i])) < MAX_TEXTURE_HEIGHT )
      {
        // Current scale-factor downscales to below maximum texture size
        break;
      }
    }

    // We have finally chosen the scale-factor, return width/height values
    if( scaleFactorIndex > 0 )
    {
      preXformImageWidth   = TJSCALED(preXformImageWidth,   (factors[scaleFactorIndex]));
      preXformImageHeight  = TJSCALED(preXformImageHeight,  (factors[scaleFactorIndex]));
      postXformImageWidth  = TJSCALED(postXformImageWidth,  (factors[scaleFactorIndex]));
      postXformImageHeight = TJSCALED(postXformImageHeight, (factors[scaleFactorIndex]));
    }
  }

  return success;
}

ExifData* LoadExifData( FILE* fp )
{
  ExifData*     exifData=NULL;
  ExifLoader*   exifLoader;
  unsigned char dataBuffer[1024];

  if( fseek( fp, 0, SEEK_SET ) )
  {
    DALI_LOG_ERROR("Error seeking to start of file\n");
  }
  else
  {
    exifLoader = exif_loader_new ();

    while( !feof(fp) )
    {
      int size = fread( dataBuffer, 1, sizeof( dataBuffer ), fp );
      if( size <= 0 )
      {
        break;
      }
      if( ! exif_loader_write( exifLoader, dataBuffer, size ) )
      {
        break;
      }
    }

    exifData = exif_loader_get_data( exifLoader );
    exif_loader_unref( exifLoader );
  }

  return exifData;
}

bool LoadJpegHeader( const ImageLoader::Input& input, unsigned int& width, unsigned int& height )
{
  unsigned int requiredWidth  = input.scalingParameters.dimensions.GetWidth();
  unsigned int requiredHeight = input.scalingParameters.dimensions.GetHeight();
  FILE* const fp = input.file;

  bool success = false;
  if( requiredWidth == 0 && requiredHeight == 0 )
  {
    success = LoadJpegHeader( fp, width, height );
  }
  else
  {
    // Double check we get the same width/height from the header
    unsigned int headerWidth;
    unsigned int headerHeight;
    if( LoadJpegHeader( fp, headerWidth, headerHeight ) )
    {
      JPGFORM_CODE transform = JPGFORM_NONE;

      if( input.reorientationRequested )
      {
        ExifAutoPtr exifData( LoadExifData( fp ) );
        if( exifData.mData )
        {
          transform = ConvertExifOrientation(exifData.mData);
        }

        int preXformImageWidth = headerWidth;
        int preXformImageHeight = headerHeight;
        int postXformImageWidth = headerWidth;
        int postXformImageHeight = headerHeight;

        success = TransformSize( requiredWidth, requiredHeight, input.scalingParameters.scalingMode, input.scalingParameters.samplingMode, transform, preXformImageWidth, preXformImageHeight, postXformImageWidth, postXformImageHeight );
        if(success)
        {
          width = postXformImageWidth;
          height = postXformImageHeight;
        }
      }
      else
      {
        success = true;
        width = headerWidth;
        height = headerHeight;
      }
    }
  }
  return success;
}


} // namespace TizenPlatform

} // namespace Dali<|MERGE_RESOLUTION|>--- conflicted
+++ resolved
@@ -334,34 +334,19 @@
   {
     std::string errorString = tjGetErrorStr();
 
-<<<<<<< HEAD
+    if( errorString.find("Corrupt JPEG data") == std::string::npos )
+    {
+      DALI_LOG_ERROR("%s\n", errorString.c_str());
+      return false;
+    }
+    else
+    {
+      DALI_LOG_WARNING("%s\n", errorString.c_str());
+    }
+
     //TurboJPEG API functions will now return an error code if a warning is triggered in the underlying libjpeg API.
     //So, we need to distinguish return of tjGetErrorStr() is warning or error.
     //If the return string has 'Corrupt JPEG data' prefix, it means warning.
-    if( errorString.find("Corrupt JPEG data") == std::string::npos )
-    {
-      DALI_LOG_ERROR("%s\n", errorString.c_str());
-      return false;
-    }
-    else
-    {
-      DALI_LOG_WARNING("%s\n", errorString.c_str());
-    }
-=======
-    if( errorString.find("Corrupt JPEG data") == std::string::npos )
-    {
-        DALI_LOG_ERROR("%s\n", errorString.c_str());
-        return false;
-    }
-    else
-    {
-        DALI_LOG_WARNING("%s\n", errorString.c_str());
-    }
-
-    //TurboJPEG API functions will now return an error code if a warning is triggered in the underlying libjpeg API.
-    //So, we need to distinguish return of tjGetErrorStr() is warning or error.
-    //If the return string has 'Corrupt JPEG data' prefix, it means warning.
->>>>>>> 1cd85d9c
   }
 
   const unsigned int  bufferWidth  = GetTextureDimension( scaledPreXformWidth );
