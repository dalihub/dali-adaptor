--- conflicted
+++ resolved
@@ -50,13 +50,8 @@
 
 SlpPlatformAbstraction::SlpPlatformAbstraction()
 : mResourceLoader(new ResourceLoader),
-<<<<<<< HEAD
-  mDynamicsFactory(NULL)
-=======
   mDynamicsFactory(NULL),
-  mDataStoragePath( "" ),
-  mDefaultFontSize(FONT_SIZE_TABLE[1])
->>>>>>> ed8569ee
+  mDataStoragePath( "" )
 {
 }
 
@@ -227,76 +222,6 @@
   return mDynamicsFactory;
 }
 
-<<<<<<< HEAD
-=======
-bool SlpPlatformAbstraction::ReadGlobalMetricsFromCache( const std::string& fontFamily,
-                                                         const std::string& fontStyle,
-                                                         Integration::GlobalMetrics& globalMetrics )
-{
-  return MetricsCache::ReadGlobal( fontFamily, fontStyle, globalMetrics );
-}
-
-void SlpPlatformAbstraction::WriteGlobalMetricsToCache( const std::string& fontFamily,
-                                                        const std::string& fontStyle,
-                                                        const Integration::GlobalMetrics& globalMetrics )
-{
-  MetricsCache::WriteGlobal( fontFamily, fontStyle, globalMetrics);
-}
-
-bool SlpPlatformAbstraction::ReadMetricsFromCache( const std::string& fontFamily,
-                                                   const std::string& fontStyle,
-                                                   std::vector<Integration::GlyphMetrics>& glyphMetricsContainer )
-{
-  return MetricsCache::Read( fontFamily, fontStyle, glyphMetricsContainer );
-}
-
-void SlpPlatformAbstraction::WriteMetricsToCache( const std::string& fontFamily,
-                                                  const std::string& fontStyle,
-                                                  const Integration::GlyphSet& glyphSet )
-{
-  MetricsCache::Write( fontFamily, fontStyle, glyphSet );
-}
-
-void SlpPlatformAbstraction::GetFileNamesFromDirectory( const std::string& directoryName,
-                                                        std::vector<std::string>& fileNames )
-{
-  dirent* de = NULL;
-  DIR* dp;
-  dp = opendir( directoryName.c_str() );
-  if( dp )
-  {
-    const std::string dot( "." );
-    const std::string dotDot( ".." );
-    while( true )
-    {
-      de = readdir( dp );
-      if( de == NULL )
-      {
-        break;
-      }
-      const std::string fileName( de->d_name );
-      if( ( fileName != dot ) &&
-          ( fileName != dotDot ) )
-      {
-        fileNames.push_back( fileName );
-      }
-    }
-    closedir( dp );
-  }
-}
-
-Integration::BitmapPtr SlpPlatformAbstraction::GetGlyphImage( const std::string& fontFamily, const std::string& fontStyle, const float fontSize, const uint32_t character ) const
-{
-  Integration::BitmapPtr glyphImage;
-
-  if( mResourceLoader )
-  {
-    glyphImage = mResourceLoader->GetGlyphImage( mFreeTypeHandle, fontFamily, fontStyle, fontSize, character );
-  }
-
-  return glyphImage;
-}
-
 bool SlpPlatformAbstraction::LoadShaderBinFile( const std::string& filename, std::vector< unsigned char >& buffer ) const
 {
   bool result = false;
@@ -327,7 +252,6 @@
   mDataStoragePath = path;
 }
 
->>>>>>> ed8569ee
 }  // namespace SlpPlatform
 
 }  // namespace Dali