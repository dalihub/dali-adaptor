--- conflicted
+++ resolved
@@ -732,19 +732,11 @@
   DALI_TEST_EQUALS( child1.GetCurrentPosition(), Vector3::YAXIS, TEST_LOCATION );
   DALI_TEST_EQUALS( child1.GetChildCount(), 0u, TEST_LOCATION );
 
-<<<<<<< HEAD
-  Actor grandChild = child1.GetChildAt( 0 );
-  DALI_TEST_CHECK( grandChild );
-  DALI_TEST_CHECK( LightActor::DownCast( grandChild ) );
-  DALI_TEST_EQUALS( grandChild.GetCurrentPosition(), Vector3::ONE, TEST_LOCATION );
-  DALI_TEST_EQUALS( grandChild.GetChildCount(), 0u, TEST_LOCATION );
-=======
   Actor child2 = handle.GetChildAt(1);
   DALI_TEST_CHECK( child2 );
   DALI_TEST_CHECK( TextActor::DownCast( child2 ) );
   DALI_TEST_EQUALS( child2.GetCurrentPosition(), Vector3::ZAXIS, TEST_LOCATION );
   DALI_TEST_EQUALS( child2.GetChildCount(), 0u, TEST_LOCATION );
->>>>>>> ed0f58d3
 
   Stage::GetCurrent().Remove( handle );
   END_TEST;
@@ -853,14 +845,7 @@
   {
     Actor actor = Actor::New();
     Actor child = ImageActor::New();
-<<<<<<< HEAD
-    Actor grandChild = LightActor::New();
-=======
-    Actor grandChild = TextActor::New();
-
->>>>>>> ed0f58d3
     actor.Add( child );
-    child.Add( grandChild );
 
     Stage::GetCurrent().Add( actor );
     application.SendNotification();
@@ -882,21 +867,6 @@
     Property::Value childValue( childMap );
     DALI_TEST_CHECK( childValue.HasKey( "type" ) );
     DALI_TEST_EQUALS( childValue.GetValue( "type" ).Get< std::string >(), "ImageActor", TEST_LOCATION );
-
-    DALI_TEST_CHECK( childValue.HasKey( "actors" ) );
-    Property::Array grandChildren( childValue.GetValue( "actors").Get< Property::Array >() );
-    DALI_TEST_CHECK( grandChildren.size() == 1u );
-
-    Property::Map grandChildMap( grandChildren[0].Get< Property::Map >() );
-    DALI_TEST_CHECK( !grandChildMap.Empty() );
-    Property::Value grandChildValue( grandChildMap );
-    DALI_TEST_CHECK( grandChildValue.HasKey( "type" ) );
-<<<<<<< HEAD
-    DALI_TEST_EQUALS( grandChildValue.GetValue( "type" ).Get< std::string >(), "LightActor", TEST_LOCATION );
-=======
-    DALI_TEST_EQUALS( grandChildValue.GetValue( "type" ).Get< std::string >(), "TextActor", TEST_LOCATION );
-
->>>>>>> ed0f58d3
 
     Stage::GetCurrent().Remove( actor );
   }
