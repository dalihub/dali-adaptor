--- conflicted
+++ resolved
@@ -117,15 +117,11 @@
 
 void RenderHelper::ReplaceSurface( RenderSurface* newSurface )
 {
-<<<<<<< HEAD
 #if 0
-  mSurface->DestroyEglSurface(*mEGL);
-=======
   if( mSurface )
   {
     mSurface->DestroyEglSurface(*mEGL);
   }
->>>>>>> 8144333c
 
   // This is designed for replacing pixmap surfaces, but should work for window as well
   // we need to delete the egl surface and renderable (pixmap / window)
