#ifndef __DALI_INTERNAL_RESOURCE_MANAGER_H__
#define __DALI_INTERNAL_RESOURCE_MANAGER_H__

/*
 * Copyright (c) 2014 Samsung Electronics Co., Ltd.
 *
 * Licensed under the Apache License, Version 2.0 (the "License");
 * you may not use this file except in compliance with the License.
 * You may obtain a copy of the License at
 *
 * http://www.apache.org/licenses/LICENSE-2.0
 *
 * Unless required by applicable law or agreed to in writing, software
 * distributed under the License is distributed on an "AS IS" BASIS,
 * WITHOUT WARRANTIES OR CONDITIONS OF ANY KIND, either express or implied.
 * See the License for the specific language governing permissions and
 * limitations under the License.
 *
 */

// EXTERNAL INCLUDES
#include <string>

// INTERNAL INCLUDES
#include <dali/public-api/images/image.h>
#include <dali/public-api/images/native-image-interface.h>
#include <dali/public-api/images/buffer-image.h>
#include <dali/public-api/common/ref-counted-dali-vector.h>

#include <dali/integration-api/bitmap.h>
#include <dali/integration-api/platform-abstraction.h>
#include <dali/integration-api/resource-cache.h>
#include <dali/integration-api/shader-data.h>

#include <dali/internal/common/message.h>
#include <dali/internal/event/common/event-thread-services.h>
#include <dali/internal/event/common/thread-local-storage.h>
#include <dali/internal/common/bitmap-upload.h>
#include <dali/internal/event/text/font-impl.h>
#include <dali/internal/event/resources/resource-client-declarations.h>
#include <dali/internal/event/effects/shader-factory.h>
#include <dali/internal/update/resources/resource-manager-declarations.h>
#include <dali/internal/update/resources/bitmap-metadata.h>

namespace Dali
{

class NativeImageInterface;

namespace Integration
{
struct ResourceType;
}

namespace Internal
{

// value types used by messages
template <> struct ParameterType< Integration::LoadResourcePriority >
: public BasicType< Integration::LoadResourcePriority > {};
template <> struct ParameterType< Pixel::Format >
: public BasicType< Pixel::Format > {};
template <> struct ParameterType< Integration::ResourceTypeId >
: public BasicType< Integration::ResourceTypeId > {};

namespace SceneGraph
{
class DiscardQueue;
class RenderQueue;
class TextureCacheDispatcher;
class PostProcessResourceDispatcher;
}

class NotificationManager;

/** Raw bytes of a resource laid out exactly as it wouldbe in a file, but in memory. */
typedef Dali::RefCountedVector<uint8_t> RequestBuffer;
/** Counting smart pointer for managing a buffer of raw bytes. */
typedef IntrusivePtr<RequestBuffer> RequestBufferPtr;

/**
 * ResourceManager keeps track of resource loading requests, and caches resources that are loaded.
 * It uses ResourceTicket objects, to keep track of the lifetime of each request.
 * If the same resource is required by two client objects, they will share the same ResourceTicket
 * i.e. only one load will occur using the native filesystem.
 *
 * Multi-threading notes:
 * Resources are received from the PlatformAbstraction API during the Core::Render() method, which
 * may be called from a dedicated rendering thread.
 * Loading requests must be made from the application's main thread e.g. when Dali::Image is created.
 */
class ResourceManager : public Integration::ResourceCache
{
public:

  /**
   * Create a resource manager.
   * There should exactly one of these objects per Dali Core.
   * @param[in] platformAbstraction Used to request resources from the native filesystem.
   * @param[in] notificationManager Used to send NotifyTickets message.
   * @param[in] postProcessResourcesQueue Used for performing post processing on resources
   * @param[in] discardQueue Used to cleanup nodes & resources when no longer in use.
   * @param[in] renderQueue Used to queue resource updates until the next Render.
   */
  ResourceManager( Integration::PlatformAbstraction& platformAbstraction,
                   NotificationManager& notificationManager,
                   SceneGraph::TextureCacheDispatcher& textureCacheDispatcher,
                   ResourcePostProcessList& postProcessResourcesQueue,
                   SceneGraph::PostProcessResourceDispatcher& postProcessResourceDispatcher,
                   SceneGraph::DiscardQueue& discardQueue,
                   SceneGraph::RenderQueue& renderQueue );

  /**
   * Virtual destructor.
   */
  virtual ~ResourceManager();

public: // Used by ResourceClient

  /********************************************************************************
   ************************ ResourceClient direct interface  **********************
   ********************************************************************************/

  /**
   * Resource client passes itself for secondary intialisation.
   * (The resource client requires the ResourceManager to be instantiated first).
   * @param[in] resourceClient The ResourceClient.
   */
  void SetClient( ResourceClient& resourceClient );

  /********************************************************************************
   ************************ UpdateManager direct interface  ***********************
   ********************************************************************************/

  /**
   * Called to update the resource cache before rendering.
   * New resources will be added to the cache using PlatformAbstraction::FillResourceCache().
   * Unwanted resources will be added to the DiscardQueue.
   * @param[in] updateBufferIndex The current update buffer index.
   * @return true, if a resource load was completed or failed
   */
  bool UpdateCache( BufferIndex updateBufferIndex );

  /**
   * Iterate through the post process queue, performing requested updates.
   * @param[in] updateBufferIndex The current update buffer index.
   */
  void PostProcessResources( BufferIndex updateBufferIndex );

  /********************************************************************************
   *************************** CoreImpl direct interface  *************************
   ********************************************************************************/

  /**
   * Returns whether the Resource Manager is still processing any resource requests.
   * @return true if still processing, false otherwise.
   */
  bool ResourcesToProcess();

  /********************************************************************************
   ********************************* Message handlers *****************************
   ********************************************************************************/

  /**
   * Request a resource from the native filesystem.
   * @param[in] id The Id of the requested resource
   * @param[in] typePath The type & path of requested resource.
   * @param[in] priority The priority of the request. This is ignored if the resource is already being loaded.
   */
  void HandleLoadResourceRequest( ResourceId id,
                                  const ResourceTypePath& typePath,
                                  Integration::LoadResourcePriority priority );

  /**
   * Decode a resource from a memory buffer with the semantics of loading.
   * Notifications of partial completion, success, and failure will happen via
   * the same loading notification path used for loading from files: Update()
   * will retrieve loading events in its main loop and notify listeners to its
   * own loading events, and forward them, still as loading events, to the event
   * thread via its update queue.
   * Resource manager and lower levels make no attempt to detect resource
   * aliases as is done for multiple requests to load the same resource
   * file, so the caller is responsible for ensuring that it only requests
   * the decoding of an in-memory resource once and for doing the sharing of the
   * resulting object itself. Ultimately this responsibility resides with the
   * application.
   * @note ! Only Bitmap resources are supported for decoding from memory !
   * @param[in] id The Id of the requested resource.
   * @param[in] typePath The type of the requested resource and a path that is ignored.
   * @param[in] buffer The raw encoded bytes of the resource as they would appear in a file.
   * @param[in] priority The priority of the request. This is ignored if the resource is already being loaded.
   */
  void HandleDecodeResourceRequest( ResourceId id,
                                    const ResourceTypePath& typePath,
                                    RequestBufferPtr buffer,
                                    Integration::LoadResourcePriority priority );

  /**
   * Injects a bitmap resource (does not require loading).
   * @pre bitmap has to be initialized
   * @param[in] id The resource id
   * @param[in] bitmap an initialized bitmap
   */
  void HandleAddBitmapImageRequest(ResourceId id, Integration::BitmapPtr bitmap);

  /**
   * Add an existing resource to the resource manager.
   * @param[in] id The resource id
   * @param [in] resourceData the NativeImageInterface object
   * @return A ref-counted request object. Keep a copy until the resource is no longer required.
   */
  void HandleAddNativeImageRequest( ResourceId id, NativeImageInterfacePtr resourceData );

  /**
   * Add an existing resource to the resource manager.
   * @param[in] id The resource id
   * @param[in] width       width in pixels
   * @param[in] height      height in pixels
   * @param[in] pixelFormat Pixel format
   */
  void HandleAddFrameBufferImageRequest( ResourceId id, unsigned int width, unsigned int height, Pixel::Format pixelFormat );

  /**
   * Add an existing resource to the resource manager.
   * @param[in] id            The resource id
   * @param[in] nativeImage   The NativeImage
   */
  void HandleAddFrameBufferImageRequest( ResourceId id, NativeImageInterfacePtr nativeImage );

  /**
   * Allocate a new empty texture.
   * @param[in] id The resource id
   * @param[in] width       width in pixels
   * @param[in] height      height in pixels
   * @param[in] pixelFormat Pixel format
   */
  void HandleAllocateTextureRequest( ResourceId id, unsigned int width, unsigned int height, Pixel::Format pixelFormat );

  /**
   * Upload an array of bitmaps to a texture.
   * @param[in] id The resource id
   * @param[in] uploadArray  bitmap upload array.
   */
  void HandleUpdateTextureRequest( ResourceId id,  const BitmapUploadArray& uploadArray );

  /**
   * Requests allocation of a font resource
   */
  void HandleAllocateFontRequest(ResourceId id, const std::string& familyNameAndStyle);

  /**
   * Load a shader program from a file
   * @param[in] id The resource id
   * @param[in] typePath The type & path of the resource
   */
  void HandleLoadShaderRequest(ResourceId id, const ResourceTypePath& typePath );

  /**
   * Update bitmap area request
   * @param[in] textureId The resource ID of a bitmap-texture to remove.
   * @param[in] area The updated area. Zero width/height indicates the whole bitmap has been updated
   */
  void HandleUpdateBitmapAreaRequest( ResourceId textureId, const Dali::RectArea& area );

  /**
   * Upload a bitmap to a position within a specified texture
   * @param[in] destId The destination texture ID
   * @param[in] bitmap The pointer pointing to the bitmap data to upload
   * @param [in] xOffset Specifies an offset in the x direction within the texture
   * @param [in] yOffset Specifies an offset in the y direction within the texture
   */
  void HandleUploadBitmapRequest( ResourceId destId, Integration::BitmapPtr bitmap, std::size_t xOffset, std::size_t yOffset );

  /**
   * Upload a bitmap to a position within a specified texture
   * @param[in] destId The destination texture ID
   * @param[in] srcId The resource ID of the bitmap to upload
   * @param [in] xOffset Specifies an offset in the x direction within the texture
   * @param [in] yOffset Specifies an offset in the y direction within the texture
   */
  void HandleUploadBitmapRequest( ResourceId destId, ResourceId srcId, std::size_t xOffset, std::size_t yOffset );

  /**
   * Request reloading a resource from the native filesystem.
   * @param[in] id The resource id
   * @param[in] typePath The type & path of the resource
   * @param[in] priority The priority of the request. This is ignored if the resource is already being refreshed.
   * @param[in] resetFinishedStatus True if the finished status of the resource id should be reset
   */
  void HandleReloadResourceRequest( ResourceId id, const ResourceTypePath& typePath, Integration::LoadResourcePriority priority, bool resetFinishedStatus );

  /**
   * Save a resource to the given url
   * @param[in] id       The resource id
   * @param[in] typePath The type & path of the resource
   */
  void HandleSaveResourceRequest( ResourceId id, const ResourceTypePath& typePath );

  /**
   * Resource ticket has been discarded, throw away the actual resource
   */
  void HandleDiscardResourceRequest( ResourceId id, Integration::ResourceTypeId typeId );

  /**
   * Update font texture atlas status
   * @param[in] id         The resource id
   * @param[in] atlasId    texture ID of the atlas
   * @param[in] loadStatus The status update.
   */
  void HandleAtlasUpdateRequest( ResourceId id, ResourceId atlasId, Integration::LoadStatus loadStatus );

  /********************************************************************************
   ******************** Update thread object direct interface  ********************
   ********************************************************************************/

  /**
   * Check if a resource has completed loading.
   * @param[in] id The ID of a bitmap/texture resource.
   * @return true if the bitmap or texture has finished loading
   */
  bool IsResourceLoaded(ResourceId id);

  /**
   * Check if a resource has failed to load, e.g. file not found, etc.
   * @param[in] id The ID of a bitmap/texture resource.
   * @return true if the bitmap or texture has failed to load
   */
  bool IsResourceLoadFailed(ResourceId id);

  /**
   * Get bitmap metadata. This stores meta data about the resource, but
   * doesn't keep track of the resource
   */
  BitmapMetadata GetBitmapMetadata(ResourceId id);

  /**
   * Returns the shader resource corresponding to the Id
   * @param[in] id - the id of a shader binary resource.
   * @return the shader binary resource data or NULL if it has not been loaded.
   */
  Integration::ShaderDataPtr GetShaderData(ResourceId id);

  /**
   * Check if current set of glyph requests on given atlas have finished loading
   * @param[in] id Request Id of the text atlas texture
   * @return true if the current set of glyph requests have all completed, false
   * if there are outstanding glyph requests that haven't finished.
   */
  bool IsAtlasLoaded(ResourceId id);

  /**
   * Check the load status of a given atlas.
   * @param[in] id Request Id of the text atlas texture
   * @return LoadStatus
   */
  Integration::LoadStatus GetAtlasLoadStatus( ResourceId atlasId );

  /********************************************************************************
   ************************* ResourceCache Implementation  ************************
   ********************************************************************************/
public:

  /**
   * @copydoc Integration::ResourceCache::LoadResponse
   */
  virtual void LoadResponse(ResourceId id, Integration::ResourceTypeId type, Integration::ResourcePointer resource, Integration::LoadStatus loadStatus);

  /**
   * @copydoc Integration::ResourceCache::SaveComplete
   */
  virtual void SaveComplete(ResourceId id, Integration::ResourceTypeId type);

  /**
   * @copydoc Integration::ResourceCache::LoadFailed
   */
  virtual void LoadFailed(ResourceId id, Integration::ResourceFailure failure);

  /**
   * @copydoc Integration::ResourceCache::SaveFailed
   */
  virtual void SaveFailed(ResourceId id, Integration::ResourceFailure failure);

  /********************************************************************************
   ********************************* Private Methods  *****************************
   ********************************************************************************/
private:

  /**
   * @param[in] id Resource id to clear
   * @param[in] typePath Glyphs to be loaded, and cleared beforehand
   */
  void ClearRequestedGlyphArea( ResourceId id, const ResourceTypePath& typePath );

  /**
   * Sends loaded glyphs to texture atlas for uploading
   * @param[in] glyphSet Loaded glyphs
   */
  void UploadGlyphsToTexture( const Integration::GlyphSet& glyphSet );

  /**
   * Sends notification messages for load sucess & failure,
   * pushes from newComplete / newFailed into oldComplete / oldFailed respectively
   */
  void NotifyTickets();

  /**
   * Triggers message to Event thread to update the ticket's image attributes
   * @pre An Image resource with the given id should exist in the cache.
   * @param id ID of the image resource
   * @param attributes Resource image attributes
   */
  void UpdateImageTicket( ResourceId id, ImageAttributes& attributes );

  /**
   * Send message to ResourceClient in event thread
   * @param[in] message The message to send
   */
  void SendToClient( MessageBase* message );

  /**
   * Discard all dead resources.
   * @param[in] updateBufferIndex The current update buffer index.
   */
  void DiscardDeadResources( BufferIndex updateBufferIndex );

private:
  struct ResourceManagerImpl;
  ResourceManagerImpl* mImpl;
};

// Messages sent to resource manager from other threads:
// These functions are run on other threads and insert messages to be
// picked-up by the update thread in its main loop and executed on that in
// submission order.

inline void RequestLoadResourceMessage( EventThreadServices& eventThreadServices,
                                        ResourceManager& manager,
                                        ResourceId id,
                                        const ResourceTypePath& typePath,
                                        Integration::LoadResourcePriority priority )
{
  typedef MessageValue3< ResourceManager, ResourceId, ResourceTypePath, Integration::LoadResourcePriority > LocalType;

  // Reserve some memory inside the message queue
  unsigned int* slot = eventThreadServices.ReserveMessageSlot( sizeof( LocalType ), false );

  // Construct message in the message queue memory; note that delete should not be called on the return value
  new (slot) LocalType( &manager, &ResourceManager::HandleLoadResourceRequest, id, typePath, priority );
}

inline void RequestDecodeResourceMessage( EventThreadServices& eventThreadServices,
                                          ResourceManager& manager,
                                          const ResourceId id,
                                          /// We use typePath instead of the raw type for ownership and to enable copying of a concrete type.
                                          const ResourceTypePath& typePath,
                                          RequestBufferPtr buffer,
                                          Integration::LoadResourcePriority priority )
{
  typedef MessageValue4< ResourceManager, ResourceId, ResourceTypePath, RequestBufferPtr, Integration::LoadResourcePriority > LocalType;

  // Reserve some memory inside the message queue
  unsigned int* slot = eventThreadServices.ReserveMessageSlot( sizeof( LocalType ), false );

  // Construct message in the message queue memory; note that delete should not be called on the return value
  new (slot) LocalType( &manager, &ResourceManager::HandleDecodeResourceRequest, id, typePath, buffer, priority );
}

inline void RequestAddBitmapImageMessage( EventThreadServices& eventThreadServices,
                                          ResourceManager& manager,
                                          ResourceId id,
                                          Integration::Bitmap* resourceData )
{
  typedef MessageValue2< ResourceManager, ResourceId, Integration::BitmapPtr > LocalType;

  // Reserve some memory inside the message queue
  unsigned int* slot = eventThreadServices.ReserveMessageSlot( sizeof( LocalType ) );

  // Construct message in the message queue memory; note that delete should not be called on the return value
  new (slot) LocalType( &manager, &ResourceManager::HandleAddBitmapImageRequest, id, resourceData );
}

inline void RequestAddNativeImageMessage( EventThreadServices& eventThreadServices,
                                          ResourceManager& manager,
                                          ResourceId id,
                                          NativeImageInterfacePtr resourceData )
{
  typedef MessageValue2< ResourceManager, ResourceId, NativeImageInterfacePtr > LocalType;

  // Reserve some memory inside the message queue
  unsigned int* slot = eventThreadServices.ReserveMessageSlot( sizeof( LocalType ) );

  // Construct message in the message queue memory; note that delete should not be called on the return value
  new (slot) LocalType( &manager, &ResourceManager::HandleAddNativeImageRequest, id, resourceData );
}

inline void RequestAddFrameBufferImageMessage( EventThreadServices& eventThreadServices,
                                               ResourceManager& manager,
                                               ResourceId id,
                                               unsigned int width,
                                               unsigned int height,
                                               Pixel::Format pixelFormat )
{
  typedef MessageValue4< ResourceManager, ResourceId, unsigned int, unsigned int, Pixel::Format > LocalType;

  // Reserve some memory inside the message queue
  unsigned int* slot = eventThreadServices.ReserveMessageSlot( sizeof( LocalType ) );

  // Construct message in the message queue memory; note that delete should not be called on the return value
  new (slot) LocalType( &manager, &ResourceManager::HandleAddFrameBufferImageRequest, id, width, height, pixelFormat );
}

inline void RequestAddFrameBufferImageMessage( EventThreadServices& eventThreadServices,
                                               ResourceManager& manager,
                                               ResourceId id,
                                               NativeImageInterfacePtr resourceData )
{
  typedef MessageValue2< ResourceManager, ResourceId, NativeImageInterfacePtr > LocalType;

  // Reserve some memory inside the message queue
  unsigned int* slot = eventThreadServices.ReserveMessageSlot( sizeof( LocalType ) );

  // Construct message in the message queue memory; note that delete should not be called on the return value
  new (slot) LocalType( &manager, &ResourceManager::HandleAddFrameBufferImageRequest, id, resourceData );
}

inline void RequestAllocateTextureMessage( EventThreadServices& eventThreadServices,
                                           ResourceManager& manager,
                                           ResourceId id,
                                           unsigned int width,
                                           unsigned int height,
                                           Pixel::Format pixelFormat)
{
  typedef MessageValue4< ResourceManager, ResourceId, unsigned int, unsigned int, Pixel::Format > LocalType;

  // Reserve some memory inside the message queue
  unsigned int* slot = eventThreadServices.ReserveMessageSlot( sizeof( LocalType ) );

  // Construct message in the message queue memory; note that delete should not be called on the return value
  new (slot) LocalType( &manager, &ResourceManager::HandleAllocateTextureRequest, id, width, height, pixelFormat );
}

inline void RequestUpdateTextureMessage( EventThreadServices& eventThreadServices,
                                         ResourceManager& manager,
                                         ResourceId id,
                                         BitmapUploadArray uploadArray )
{
  typedef MessageValue2< ResourceManager, ResourceId, BitmapUploadArray > LocalType;

  // Reserve some memory inside the message queue
  unsigned int* slot = eventThreadServices.ReserveMessageSlot( sizeof( LocalType ) );

  // Construct message in the message queue memory; note that delete should not be called on the return value
  new (slot) LocalType( &manager, &ResourceManager::HandleUpdateTextureRequest, id, uploadArray );
}

<<<<<<< HEAD
inline void RequestAllocateFontMessage( EventToUpdate& eventToUpdate,
=======
inline void RequestAllocateMeshMessage( EventThreadServices& eventThreadServices,
                                        ResourceManager& manager,
                                        ResourceId id,
                                        OwnerPointer<MeshData>& meshData )
{
  typedef MessageValue2< ResourceManager, ResourceId, OwnerPointer<MeshData> > LocalType;

  // Reserve some memory inside the message queue
  unsigned int* slot = eventThreadServices.ReserveMessageSlot( sizeof( LocalType ) );

  // Construct message in the message queue memory; note that delete should not be called on the return value
  new (slot) LocalType( &manager, &ResourceManager::HandleAllocateMeshRequest, id, meshData.Release() );
}

inline void RequestAllocateFontMessage( EventThreadServices& eventThreadServices,
>>>>>>> c72d83ab
                                        ResourceManager& manager,
                                        ResourceId id,
                                        const std::string& familyNameAndStyle)
{
  typedef MessageValue2< ResourceManager, ResourceId, std::string > LocalType;

  // Reserve some memory inside the message queue
  unsigned int* slot = eventThreadServices.ReserveMessageSlot( sizeof( LocalType ) );

  // Construct message in the message queue memory; note that delete should not be called on the return value
  new (slot) LocalType( &manager, &ResourceManager::HandleAllocateFontRequest, id, familyNameAndStyle );
}

inline void RequestLoadShaderMessage( EventThreadServices& eventThreadServices,
                                      ResourceManager& manager,
                                      ResourceId id,
                                      const ResourceTypePath& typePath )
{
  typedef MessageValue2< ResourceManager, ResourceId, ResourceTypePath > LocalType;

  // Reserve some memory inside the message queue
  unsigned int* slot = eventThreadServices.ReserveMessageSlot( sizeof( LocalType ) );

  // Construct message in the message queue memory; note that delete should not be called on the return value
  new (slot) LocalType( &manager, &ResourceManager::HandleLoadShaderRequest, id, typePath );
}

inline void RequestUpdateBitmapAreaMessage( EventThreadServices& eventThreadServices,
                                            ResourceManager& manager,
                                            ResourceId id,
                                            const Dali::RectArea& area )
{
  typedef MessageValue2< ResourceManager, ResourceId, Dali::RectArea > LocalType;

  // Reserve some memory inside the message queue
  unsigned int* slot = eventThreadServices.ReserveMessageSlot( sizeof( LocalType ), false );

  // Construct message in the message queue memory; note that delete should not be called on the return value
  new (slot) LocalType( &manager, &ResourceManager::HandleUpdateBitmapAreaRequest, id, area );
}

inline void RequestUploadBitmapMessage( EventThreadServices& eventThreadServices,
                                        ResourceManager& manager,
                                        ResourceId destId,
                                        Integration::BitmapPtr bitmap,
                                        std::size_t xOffset,
                                        std::size_t yOffset )
{
  typedef MessageValue4< ResourceManager, ResourceId, Integration::BitmapPtr , std::size_t, std::size_t > LocalType;

  // Reserve some memory inside the message queue
  unsigned int* slot = eventThreadServices.ReserveMessageSlot( sizeof( LocalType ), false );

  // Construct message in the message queue memory; note that delete should not be called on the return value
  new (slot) LocalType( &manager, &ResourceManager::HandleUploadBitmapRequest, destId, bitmap, xOffset, yOffset );
}

inline void RequestUploadBitmapMessage( EventThreadServices& eventThreadServices,
                                        ResourceManager& manager,
                                        ResourceId destId,
                                        ResourceId srcId,
                                        std::size_t xOffset,
                                        std::size_t yOffset )
{
  typedef MessageValue4< ResourceManager, ResourceId, ResourceId, std::size_t, std::size_t > LocalType;

  // Reserve some memory inside the message queue
  unsigned int* slot = eventThreadServices.ReserveMessageSlot( sizeof( LocalType ), false );

  // Construct message in the message queue memory; note that delete should not be called on the return value
  new (slot) LocalType( &manager, &ResourceManager::HandleUploadBitmapRequest, destId, srcId, xOffset, yOffset );
}

<<<<<<< HEAD
inline void RequestReloadResourceMessage( EventToUpdate& eventToUpdate,
=======
inline void RequestUpdateMeshMessage( EventThreadServices& eventThreadServices,
                                      ResourceManager& manager,
                                      ResourceId id,
                                      const Dali::MeshData& meshData,
                                      ResourcePolicy::Discardable discardable )
{
  typedef MessageDoubleBuffered2< ResourceManager, ResourceId, OwnerPointer< MeshData > > LocalType;
  // Reserve some memory inside the message queue
  unsigned int* slot = eventThreadServices.ReserveMessageSlot( sizeof( LocalType ) );

  MeshData* internalMeshData = new MeshData( meshData, discardable, false );

  // Construct message in the message queue memory; note that delete should not be called on the return value
  new (slot) LocalType( &manager, &ResourceManager::HandleUpdateMeshRequest, id, internalMeshData );
}

inline void RequestReloadResourceMessage( EventThreadServices& eventThreadServices,
>>>>>>> c72d83ab
                                          ResourceManager& manager,
                                          ResourceId id,
                                          const ResourceTypePath& typePath,
                                          Integration::LoadResourcePriority priority,
                                          bool resetFinishedStatus )
{
  typedef MessageValue4< ResourceManager, ResourceId, ResourceTypePath, Integration::LoadResourcePriority, bool > LocalType;

  // Reserve some memory inside the message queue
  unsigned int* slot = eventThreadServices.ReserveMessageSlot( sizeof( LocalType ), false );

  // Construct message in the message queue memory; note that delete should not be called on the return value
  new (slot) LocalType( &manager, &ResourceManager::HandleReloadResourceRequest, id, typePath, priority, resetFinishedStatus );
}

inline void RequestSaveResourceMessage( EventThreadServices& eventThreadServices,
                                        ResourceManager& manager,
                                        ResourceId id,
                                        const ResourceTypePath& typePath )
{
  typedef MessageValue2< ResourceManager, ResourceId, ResourceTypePath > LocalType;

  // Reserve some memory inside the message queue
  unsigned int* slot = eventThreadServices.ReserveMessageSlot( sizeof( LocalType ) );

  // Construct message in the message queue memory; note that delete should not be called on the return value
  new (slot) LocalType( &manager, &ResourceManager::HandleSaveResourceRequest, id, typePath );
}

inline void RequestDiscardResourceMessage( EventThreadServices& eventThreadServices,
                                           ResourceManager& manager,
                                           ResourceId id,
                                           Integration::ResourceTypeId typeId )
{
  typedef MessageValue2< ResourceManager, ResourceId, Integration::ResourceTypeId > LocalType;

  // Reserve some memory inside the message queue
  unsigned int* slot = eventThreadServices.ReserveMessageSlot( sizeof( LocalType ) );

  // Construct message in the message queue memory; note that delete should not be called on the return value
  new (slot) LocalType( &manager, &ResourceManager::HandleDiscardResourceRequest, id, typeId );
}

inline void RequestAtlasUpdateMessage( EventThreadServices& eventThreadServices,
                                       ResourceManager& manager,
                                       ResourceId id,
                                       ResourceId atlasId,
                                       Integration::LoadStatus loadStatus )
{
  typedef MessageValue3< ResourceManager, ResourceId, ResourceId, Integration::LoadStatus > LocalType;

  // Reserve some memory inside the message queue
  unsigned int* slot = eventThreadServices.ReserveMessageSlot( sizeof( LocalType ) );

  // Construct message in the message queue memory; note that delete should not be called on the return value
  new (slot) LocalType( &manager, &ResourceManager::HandleAtlasUpdateRequest, id, atlasId, loadStatus );
}

} // namespace Internal

} // namespace Dali

#endif // __DALI_INTERNAL_RESOURCE_MANAGER_H__<|MERGE_RESOLUTION|>--- conflicted
+++ resolved
@@ -553,25 +553,7 @@
   new (slot) LocalType( &manager, &ResourceManager::HandleUpdateTextureRequest, id, uploadArray );
 }
 
-<<<<<<< HEAD
-inline void RequestAllocateFontMessage( EventToUpdate& eventToUpdate,
-=======
-inline void RequestAllocateMeshMessage( EventThreadServices& eventThreadServices,
-                                        ResourceManager& manager,
-                                        ResourceId id,
-                                        OwnerPointer<MeshData>& meshData )
-{
-  typedef MessageValue2< ResourceManager, ResourceId, OwnerPointer<MeshData> > LocalType;
-
-  // Reserve some memory inside the message queue
-  unsigned int* slot = eventThreadServices.ReserveMessageSlot( sizeof( LocalType ) );
-
-  // Construct message in the message queue memory; note that delete should not be called on the return value
-  new (slot) LocalType( &manager, &ResourceManager::HandleAllocateMeshRequest, id, meshData.Release() );
-}
-
 inline void RequestAllocateFontMessage( EventThreadServices& eventThreadServices,
->>>>>>> c72d83ab
                                         ResourceManager& manager,
                                         ResourceId id,
                                         const std::string& familyNameAndStyle)
@@ -645,27 +627,7 @@
   new (slot) LocalType( &manager, &ResourceManager::HandleUploadBitmapRequest, destId, srcId, xOffset, yOffset );
 }
 
-<<<<<<< HEAD
-inline void RequestReloadResourceMessage( EventToUpdate& eventToUpdate,
-=======
-inline void RequestUpdateMeshMessage( EventThreadServices& eventThreadServices,
-                                      ResourceManager& manager,
-                                      ResourceId id,
-                                      const Dali::MeshData& meshData,
-                                      ResourcePolicy::Discardable discardable )
-{
-  typedef MessageDoubleBuffered2< ResourceManager, ResourceId, OwnerPointer< MeshData > > LocalType;
-  // Reserve some memory inside the message queue
-  unsigned int* slot = eventThreadServices.ReserveMessageSlot( sizeof( LocalType ) );
-
-  MeshData* internalMeshData = new MeshData( meshData, discardable, false );
-
-  // Construct message in the message queue memory; note that delete should not be called on the return value
-  new (slot) LocalType( &manager, &ResourceManager::HandleUpdateMeshRequest, id, internalMeshData );
-}
-
 inline void RequestReloadResourceMessage( EventThreadServices& eventThreadServices,
->>>>>>> c72d83ab
                                           ResourceManager& manager,
                                           ResourceId id,
                                           const ResourceTypePath& typePath,
