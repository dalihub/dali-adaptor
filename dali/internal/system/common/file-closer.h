--- conflicted
+++ resolved
@@ -21,12 +21,7 @@
 #include <dali/devel-api/adaptor-framework/file-loader.h>
 
 // EXTERNAL INCLUDES
-#ifndef ANDROID
 #include <cstdio>
-#else
-#include <android_native_app_glue.h>
-#include <dali/internal/system/android/file-wrapper.h>
-#endif
 
 namespace Dali
 {
@@ -45,16 +40,7 @@
   /**
    * @brief Construct a FileCloser guarding a new FILE* for accessing the path passed in.
    */
-<<<<<<< HEAD
-  FileCloser( const char * const filename, const char * const mode )
-#ifndef ANDROID
-  : mFile( fopen( filename, mode ) )
-#else
-  : mFile( Dali::Internal::Android::OpenFile( filename, mode ) )
-#endif
-=======
   FileCloser( const char* const filename, const char* const mode )
->>>>>>> c6d1a04c
   {
     DALI_ASSERT_DEBUG( filename != 0 && "Can't open a null filename." );
     DALI_ASSERT_DEBUG( mode != 0 && "Null mode is undefined behaviour in spec." );
