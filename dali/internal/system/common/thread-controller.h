--- conflicted
+++ resolved
@@ -24,12 +24,7 @@
 
 namespace Dali
 {
-<<<<<<< HEAD
-class RenderSurface;
-=======
-
 class RenderSurfaceInterface;
->>>>>>> ce102258
 
 namespace Graphics
 {
