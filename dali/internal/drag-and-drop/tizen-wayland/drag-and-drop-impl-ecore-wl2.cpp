--- conflicted
+++ resolved
@@ -269,12 +269,7 @@
      {
        Dali::DragAndDrop::DragEvent dragEvent;
        dragEvent.SetAction(Dali::DragAndDrop::DragType::LEAVE);
-<<<<<<< HEAD
-       // -1 means the default position when dragging is cancelled
-       Dali::Vector2 position(-1, -1);
-=======
        Dali::Vector2 position(DEFAULT_POSITION, DEFAULT_POSITION);
->>>>>>> 6639efb2
        dragEvent.SetPosition(position);
        mDropTargets[i].callback(dragEvent);
      }
