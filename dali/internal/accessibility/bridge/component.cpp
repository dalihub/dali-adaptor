/*
 * Copyright (c) 2021 Samsung Electronics Co., Ltd.
 *
 * Licensed under the Apache License, Version 2.0 (the "License");
 * you may not use this file except in compliance with the License.
 * You may obtain a copy of the License at
 *
 * http://www.apache.org/licenses/LICENSE-2.0
 *
 * Unless required by applicable law or agreed to in writing, software
 * distributed under the License is distributed on an "AS IS" BASIS,
 * WITHOUT WARRANTIES OR CONDITIONS OF ANY KIND, either express or implied.
 * See the License for the specific language governing permissions and
 * limitations under the License.
 *
 */

// CLASS HEADER

// EXTERNAL INCLUDES
#include <iostream>

// INTERNAL INCLUDES
#include <dali/devel-api/atspi-interfaces/component.h>
#include <dali/internal/accessibility/bridge/accessibility-common.h>

using namespace Dali::Accessibility;

bool Component::IsAccessibleContainingPoint(Point point, Dali::Accessibility::CoordinateType type) const
{
  auto extents = GetExtents(type);
  return point.x >= extents.x && point.y >= extents.y && point.x <= extents.x + extents.width && point.y <= extents.y + extents.height;
}

Accessible* Component::GetAccessibleAtPoint(Point point, Dali::Accessibility::CoordinateType type)
{
  auto children = GetChildren();
  for(auto childIt = children.rbegin(); childIt != children.rend(); childIt++)
  {
    auto component = dynamic_cast<Component*>(*childIt);
    if(component && component->IsAccessibleContainingPoint(point, type))
    {
      return component;
    }
  }
  return nullptr;
<<<<<<< HEAD
}

bool Component::IsScrollable() const
{
  return false;
=======
>>>>>>> 1792864f
}<|MERGE_RESOLUTION|>--- conflicted
+++ resolved
@@ -44,12 +44,4 @@
     }
   }
   return nullptr;
-<<<<<<< HEAD
-}
-
-bool Component::IsScrollable() const
-{
-  return false;
-=======
->>>>>>> 1792864f
 }