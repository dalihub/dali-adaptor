#ifndef DALI_INTERNAL_ADAPTOR_IMPL_H
#define DALI_INTERNAL_ADAPTOR_IMPL_H

/*
 * Copyright (c) 2019 Samsung Electronics Co., Ltd.
 *
 * Licensed under the Apache License, Version 2.0 (the "License");
 * you may not use this file except in compliance with the License.
 * You may obtain a copy of the License at
 *
 * http://www.apache.org/licenses/LICENSE-2.0
 *
 * Unless required by applicable law or agreed to in writing, software
 * distributed under the License is distributed on an "AS IS" BASIS,
 * WITHOUT WARRANTIES OR CONDITIONS OF ANY KIND, either express or implied.
 * See the License for the specific language governing permissions and
 * limitations under the License.
 *
 */

// EXTERNAL INCLUDES
#include <dali/public-api/common/vector-wrapper.h>
#include <dali/public-api/common/view-mode.h>
#include <dali/public-api/math/rect.h>
#include <dali/public-api/signals/callback.h>
#include <dali/public-api/math/uint-16-pair.h>
#include <dali/integration-api/render-controller.h>
#include <dali/graphics/graphics-interface.h>

// INTERNAL INCLUDES
<<<<<<< HEAD
=======
#include <dali/integration-api/adaptor.h>
#include <dali/integration-api/scene.h>
#include <dali/public-api/adaptor-framework/tts-player.h>
>>>>>>> ce102258
#include <dali/devel-api/adaptor-framework/clipboard.h>
#include <dali/integration-api/adaptor.h>
#include <dali/integration-api/trigger-event-factory.h>
#include <dali/internal/adaptor/common/adaptor-internal-services.h>
#include <dali/internal/input/common/drag-and-drop-detector-impl.h>
<<<<<<< HEAD
#include <dali/internal/legacy/common/tizen-platform-abstraction.h>
#include <dali/internal/network/common/socket-factory.h>
#include <dali/internal/system/common/core-event-interface.h>
#include <dali/internal/system/common/environment-options.h>
=======
#include <dali/internal/window-system/common/damage-observer.h>
#include <dali/internal/window-system/common/window-impl.h>
#include <dali/internal/window-system/common/window-visibility-observer.h>
>>>>>>> ce102258
#include <dali/internal/system/common/kernel-trace.h>
#include <dali/internal/system/common/system-trace.h>
#include <dali/internal/window-system/common/damage-observer.h>
#include <dali/internal/window-system/common/window-visibility-observer.h>
#include <dali/public-api/adaptor-framework/tts-player.h>


#include <memory>

namespace Dali
{

class RenderSurfaceInterface;
class Window;

namespace Integration
{
class Core;
<<<<<<< HEAD
=======
class GlAbstraction;
class Processor;
>>>>>>> ce102258
}

namespace Internal
{

namespace Adaptor
{
class DisplayConnection;
<<<<<<< HEAD
class GraphicsFactoryInterface;
class EventHandler;
=======
class GraphicsFactory;
>>>>>>> ce102258
class GestureManager;
class ThreadController;
class TriggerEvent;
class CallbackManager;
class FeedbackPluginProxy;
class FeedbackController;
class RotationObserver;
class VSyncMonitor;
class PerformanceInterface;
class LifeCycleObserver;
class ObjectProfiler;

/**
 * Implementation of the Adaptor class.
 */
class Adaptor : public Integration::RenderController,
                public AdaptorInternalServices,
                public CoreEventInterface,
                public DamageObserver,
                public WindowVisibilityObserver
{
public:

  typedef Dali::Adaptor::AdaptorSignalType AdaptorSignalType;

  typedef Uint16Pair SurfaceSize;          ///< Surface size type

  /**
   * Creates a New Adaptor
   * @param[in]  window              The window handle
   * @param[in]  surface             A render surface can be one of the following
   *                                  - Pixmap, adaptor will use existing Pixmap to draw on to
   *                                  - Window, adaptor will use existing Window to draw on to
   * @param[in]  configuration       The context loss configuration ( to choose resource discard policy )
   * @param[in]  environmentOptions  A pointer to the environment options. If NULL then one is created.
   */
  static Dali::Adaptor* New( Dali::Window window,
                             Dali::RenderSurfaceInterface* surface,
                             Dali::Configuration::ContextLoss configuration,
                             EnvironmentOptions* environmentOptions );

  /**
   * Creates a New Adaptor
   * @param[in]  window              The window handle
   * @param[in]  configuration       The context loss configuration ( to choose resource discard policy )
   * @param[in]  environmentOptions  A pointer to the environment options. If NULL then one is created.
   */
  static Dali::Adaptor* New( Dali::Window window,
                             Dali::Configuration::ContextLoss configuration,
                             EnvironmentOptions* environmentOptions );

  /**
   * Creates a New Adaptor
   * @param[in]  graphicsFactory     A factory that creates the graphics interface
   * @param[in]  window              The window handle
   * @param[in]  surface             A render surface can be one of the following
   *                                  - Pixmap, adaptor will use existing Pixmap to draw on to
   *                                  - Window, adaptor will use existing Window to draw on to
   * @param[in]  configuration       The context loss configuration ( to choose resource discard policy )
   * @param[in]  environmentOptions  A pointer to the environment options. If NULL then one is created.
   */
<<<<<<< HEAD
  static Dali::Adaptor* New( GraphicsFactoryInterface& graphicsFactory,
                             Any nativeWindow,
                             RenderSurface* surface,
=======
  static Dali::Adaptor* New( GraphicsFactory& graphicsFactory,
                             Dali::Window window,
                             Dali::RenderSurfaceInterface* surface,
>>>>>>> ce102258
                             Dali::Configuration::ContextLoss configuration,
                             EnvironmentOptions* environmentOptions );

  /**
   * Creates a New Adaptor
   * @param[in]  graphicsFactory     A factory that creates the graphics interface
   * @param[in]  window              The window handle
   * @param[in]  configuration       The context loss configuration ( to choose resource discard policy )
   * @param[in]  environmentOptions  A pointer to the environment options. If NULL then one is created.
   */
  static Dali::Adaptor* New( GraphicsFactoryInterface& graphicsFactory,
                             Dali::Window window,
                             Dali::Configuration::ContextLoss configuration,
                             EnvironmentOptions* environmentOptions );

  /**
   * 2-step initialisation, this should be called after creating an adaptor instance.
   * @param[in]  graphicsFactory     A factory that creates the graphics interface
   * @param[in]  configuration       The context loss configuration ( to choose resource discard policy )
   */
  void Initialize( GraphicsFactoryInterface& graphicsFactory, Dali::Configuration::ContextLoss configuration );

  /**
   * Virtual destructor.
   */
  virtual ~Adaptor();

  /**
   * @copydoc Dali::Adaptor::Get()
   */
  static Dali::Adaptor& Get();

  /**
   * @copydoc Dali::Adaptor::IsAvailable()
   */
  static bool IsAvailable();

  /**
   * @copydoc Dali::Core::SceneCreated();
   */
  void SceneCreated();

public: // AdaptorInternalServices implementation
  /**
   * @copydoc Dali::Adaptor::Start()
   */
  virtual void Start();

  /**
   * @copydoc Dali::Adaptor::Pause()
   */
  virtual void Pause();

  /**
   * @copydoc Dali::Adaptor::Resume()
   */
  virtual void Resume();

  /**
   * @copydoc Dali::Adaptor::Stop()
   */
  virtual void Stop();

  /**
   * @copydoc Dali::EventFeeder::FeedTouchPoint()
   */
  virtual void FeedTouchPoint( TouchPoint& point, int timeStamp );

  /**
   * @copydoc Dali::EventFeeder::FeedWheelEvent()
   */
  virtual void FeedWheelEvent( WheelEvent& wheelEvent );

  /**
   * @copydoc Dali::EventFeeder::FeedKeyEvent()
   */
  virtual void FeedKeyEvent( KeyEvent& keyEvent );

  /**
   * @copydoc AdaptorInterface::ReplaceSurface()
   */
  virtual void ReplaceSurface( Dali::Window window, Dali::RenderSurfaceInterface& surface );

  /**
   * @copydoc Dali::Adaptor::GetSurface()
   */
  virtual Dali::RenderSurfaceInterface& GetSurface() const;

  /**
   * @copydoc Dali::Adaptor::ReleaseSurfaceLock()
   */
  virtual void ReleaseSurfaceLock();

  /**
   * Retrieve the TtsPlayer.
   * @param[in] mode The mode of TtsPlayer
   * @return A handle to the TtsPlayer.
   */
  virtual Dali::TtsPlayer GetTtsPlayer(Dali::TtsPlayer::Mode mode);

  /**
   * @copydoc Dali::Adaptor::AddIdle()
   */
  virtual bool AddIdle( CallbackBase* callback, bool hasReturnValue, bool forceAdd );

  /**
   * Adds a new Window instance to the Adaptor
   * @param[in]  childWindow The child window instance
   * @param[in]  childWindowName The child window title/name
   * @param[in]  childWindowClassName The class name that the child window belongs to
   * @param[in]  childWindowMode The mode of the child window
   */
  virtual bool AddWindow( Dali::Window* childWindow,
                          const std::string& childWindowName,
                          const std::string& childWindowClassName,
                          const bool& childWindowMode );

  /**
   * Removes an existing Window instance from the Adaptor
   * @param[in]  window The Window instance
   */
  virtual bool RemoveWindow( Dali::Window* childWindow );

  /**
   * Removes an existing Window instance from the Adaptor
   * @param[in]  windowName The Window name
   * @note If two Windows have the same name, the first one that matches will be removed
   */
  virtual bool RemoveWindow( std::string childWindowName );

  /**
   * @copydoc Dali::Adaptor::RemoveIdle()
   */
  virtual void RemoveIdle( CallbackBase* callback );

  /**
   * Sets a pre-render callback.
   */
  void SetPreRenderCallback( CallbackBase* callback );

  /**
   * Removes an existing Window instance from the Adaptor
   * @param[in]  childWindow The Window instance
   */
  bool RemoveWindow( Dali::Internal::Adaptor::Window* childWindow );

public:

  /**
   * @return the Core instance
   */
  virtual Dali::Integration::Core& GetCore();

  /**
   * @copydoc Dali::Adaptor::SetRenderRefreshRate()
   */
  void SetRenderRefreshRate( unsigned int numberOfVSyncsPerRender );

  /**
   * @copydoc Dali::Adaptor::SetUseHardwareVSync()
   */
  void SetUseHardwareVSync(bool useHardware);

  /**
   * Return the PlatformAbstraction.
   * @return The PlatformAbstraction.
   */
  Integration::PlatformAbstraction& GetPlatformAbstraction() const;

  /**
   * Sets the Drag & Drop Listener.
   * @param[in] detector The detector to send Drag & Drop events to.
   */
  void SetDragAndDropDetector( DragAndDropDetectorPtr detector );

  /**
   * Sets a rotation observer, or set to NULL to remove.
   * @pre Adaptor::Start() has been called ( to create EventHandler )
   * @param[in] observer The observer to listen for window rotation events
   */
  void SetRotationObserver( RotationObserver* observer );

  /**
   * Destroy the TtsPlayer of specific mode.
   * @param[in] mode The mode of TtsPlayer to destroy
   */
  void DestroyTtsPlayer(Dali::TtsPlayer::Mode mode);

  /**
   * @brief Sets minimum distance in pixels that the fingers must move towards/away from each other in order to
   * trigger a pinch gesture
   *
   * @param[in] distance The minimum pinch distance in pixels
   */
  void SetMinimumPinchDistance(float distance);

  /**
   * Gets native window handle
   *
   * @return native window handle
   */
  Any GetNativeWindowHandle();

  /**
   * Get the native display associated with the graphics backend
   *
   * @return A handle to the native display
   */
  Any GetGraphicsDisplay();

  /**
   * Sets use remote surface for Surface output
   * @param[in] useRemoteSurface True if the remote surface is used
   */
  void SetUseRemoteSurface(bool useRemoteSurface);

public:

  /**
   * Adds an adaptor observer so that we can observe the adaptor's lifetime events.
   * @param[in]  observer  The observer.
   * @note Observers should remove themselves when they are destroyed.
   */
  void AddObserver( LifeCycleObserver& observer );

  /**
   * Removes the observer from the adaptor.
   * @param[in]  observer  The observer to remove.
   * @note Observers should remove themselves when they are destroyed.
   */
  void RemoveObserver( LifeCycleObserver& observer );

  /**
   * Emits the Notification event to the Dali core.
   */
  void SendNotificationEvent();

  /**
   * Request adaptor to update once
   */
  void RequestUpdateOnce();

  /**
   * @copydoc Dali::Adaptor::NotifySceneCreated()
   */
  void NotifySceneCreated();

  /**
   * @copydoc Dali::Adaptor::NotifyLanguageChanged()
   */
  void NotifyLanguageChanged();

  /**
   * Gets AppId of current application
   */
  void GetAppId( std::string& appId );

  /**
   * Informs core the surface size has changed
   */
  void SurfaceResizePrepare( Dali::RenderSurfaceInterface* surface, SurfaceSize surfaceSize );

  /**
   * Informs ThreadController the surface size has changed
   */
  void SurfaceResizeComplete( Dali::RenderSurfaceInterface* surface, SurfaceSize surfaceSize );

  /**
   * Sets layout direction of root by system language
   * @param[in] locale System locale
   */
  void SetRootLayoutDirection( std::string locale );

  /**
   * @copydoc Dali::Adaptor::RenderOnce
   */
  void RenderOnce();

  /**
   * @copydoc Dali::Adaptor::GetLogFactory
   */
  const LogFactoryInterface& GetLogFactory();

  /**
   * @copydoc Dali::Adaptor::RegisterProcessor
   */
  void RegisterProcessor( Integration::Processor& processor );

  /**
   * @coydoc Dali::Adaptor::UnregisterProcessor
   */
  void UnregisterProcessor( Integration::Processor& processor );

public:  //AdaptorInternalServices

  /**
   * @copydoc Dali::Internal::Adaptor::AdaptorInternalServices::GetPlatformAbstractionInterface()
   */
  virtual Dali::Integration::PlatformAbstraction& GetPlatformAbstractionInterface();

  /**
   * @copydoc Dali::Internal::Adaptor::AdaptorInternalServices::GetDisplayConnectionInterface()
   */
  virtual Dali::DisplayConnection& GetDisplayConnectionInterface();

  /**
   * @copydoc Dali::Internal::Adaptor::AdaptorInternalServices::GetGraphicsInterface()
   */
  virtual Dali::Graphics::GraphicsInterface& GetGraphicsInterface();

  /**
   * @copydoc Dali::Internal::Adaptor::AdaptorInternalServices::GetTriggerEventInterface()
   */
  virtual TriggerEventInterface& GetProcessCoreEventsTrigger();

  /**
   * @copydoc Dali::Internal::Adaptor::AdaptorInternalServices::GetTriggerEventFactoryInterface()
   */
  virtual TriggerEventFactoryInterface& GetTriggerEventFactoryInterface();

  /**
   * @copydoc Dali::Internal::Adaptor::AdaptorInternalServices::GetSocketFactoryInterface()
   */
  virtual SocketFactoryInterface& GetSocketFactoryInterface();

  /**
   * @copydoc Dali::Internal::Adaptor::AdaptorInternalServices::GetRenderSurfaceInterface()
   */
  virtual Dali::RenderSurfaceInterface* GetRenderSurfaceInterface();

  /**
   * @copydoc Dali::Internal::Adaptor::AdaptorInternalServices::GetVSyncMonitorInterface()
   */
  virtual VSyncMonitorInterface* GetVSyncMonitorInterface();

  /**
   * @copydoc Dali::Internal::Adaptor::AdaptorInternalServices::GetPerformanceInterface()
   */
  virtual PerformanceInterface* GetPerformanceInterface();

  /**
   * copydoc Dali::Internal::Adaptor::AdaptorInternalServices::GetKernelTraceInterface()
   */
  virtual TraceInterface& GetKernelTraceInterface();

  /**
   * copydoc Dali::Internal::Adaptor::AdaptorInternalServices::GetSystemTraceInterface()
   */
  virtual TraceInterface& GetSystemTraceInterface();

public: // Signals

  /**
   * @copydoc Dali::Adaptor::SignalResized
   */
  AdaptorSignalType& ResizedSignal()
  {
    return mResizedSignal;
  }

  /**
   * @copydoc Dali::Adaptor::LanguageChangedSignal
   */
  AdaptorSignalType& LanguageChangedSignal()
  {
    return mLanguageChangedSignal;
  }

  /**
   * Gets the gesture manager.
   * @return The GestureManager
   */
  GestureManager* GetGestureManager() const
  {
    return mGestureManager;
  }

private: // From Dali::Internal::Adaptor::CoreEventInterface

  /**
   * @copydoc Dali::Internal::Adaptor::CoreEventInterface::QueueCoreEvent()
   */
  virtual void QueueCoreEvent(const Dali::Integration::Event& event);

  /**
   * @copydoc Dali::Internal::Adaptor:CoreEventInterface:::ProcessCoreEvents()
   */
  virtual void ProcessCoreEvents();

private: // From Dali::Integration::RenderController

  /**
   * @copydoc Dali::Integration::RenderController::RequestUpdate()
   */
  virtual void RequestUpdate( bool forceUpdate );

  /**
   * @copydoc Dali::Integration::RenderController::RequestProcessEventsOnIdle()
   */
  virtual void RequestProcessEventsOnIdle( bool forceProcess );

private: // From Dali::Internal::Adaptor::WindowVisibilityObserver

  /**
   * Called when the window becomes fully or partially visible.
   */
  virtual void OnWindowShown();

  /**
   * Called when the window is fully hidden.
   */
  virtual void OnWindowHidden();

private: // From Dali::Internal::Adaptor::DamageObserver

  /**
   * @copydoc Dali::Internal::Adaptor::DamageObserver::OnDamaged()
   */
  void OnDamaged( const DamageArea& area );

private:

  // Undefined
  Adaptor(const Adaptor&) = delete;
  Adaptor& operator=(Adaptor&) = delete;

private:

  /**
   * Assigns the render surface to the adaptor
   *
   */
  void SetSurface(Dali::RenderSurfaceInterface *surface);

  /**
   * called after surface is created
   */
  void SurfaceInitialized();

  /**
   * Sends an notification message from main loop idle handler
   */
  bool ProcessCoreEventsFromIdle();

  /**
   * Gets path for data/resource storage.
   * @param[out] path Path for data/resource storage
   */
  void GetDataStoragePath(std::string& path);

  /**
   * Sets up system information if needs
   */
  void SetupSystemInformation();

  /**
   * Adds a callback to be run when entering an idle state.
   *
   * A callback of the following type should be used:
   * @code
   *   bool MyFunction();
   * @endcode
   * This callback will be called repeatedly as long as it returns true. A return of 0 deletes this callback.
   */
  bool AddIdleEnterer( CallbackBase* callback, bool forceAdd );

  /**
   * Removes a previously added the idle enterer callback.
   */
  void RemoveIdleEnterer( CallbackBase* callback );

private:

  /**
   * Constructor
   * @param[in]  window       window handle
   * @param[in]  adaptor      The public adaptor
   * @param[in]  surface      A render surface can be one of the following
   *                          - Pixmap, adaptor will use existing Pixmap to draw on to
   *                          - Window, adaptor will use existing Window to draw on to
   * @param[in]  environmentOptions  A pointer to the environment options. If NULL then one is created.
   */
  Adaptor( Dali::Window window, Dali::Adaptor& adaptor, Dali::RenderSurfaceInterface* surface, EnvironmentOptions* environmentOptions );

private: // Types

  enum State
  {
    READY,               ///< Initial state before Adaptor::Start is called.
    RUNNING,             ///< Adaptor is running.
    PAUSED,              ///< Adaptor has been paused.
    PAUSED_WHILE_HIDDEN, ///< Adaptor is paused while window is hidden (& cannot be resumed until window is shown).
    STOPPED,             ///< Adaptor has been stopped.
  };

  using WindowPtr = IntrusivePtr< Window >;
  using WindowContainer = std::vector<WindowPtr>;
  using ObserverContainer = std::vector<LifeCycleObserver*>;

private: // Data

  AdaptorSignalType                     mResizedSignal;               ///< Resized signal.
  AdaptorSignalType                     mLanguageChangedSignal;       ///< Language changed signal.

  Dali::Adaptor&                        mAdaptor;                     ///< Reference to public adaptor instance.
  State                                 mState;                       ///< Current state of the adaptor
  Dali::Integration::Core*              mCore;                        ///< Dali Core
  ThreadController*                     mThreadController;            ///< Controls the threads
  VSyncMonitor*                         mVSyncMonitor;                ///< Monitors VSync events

  Graphics::GraphicsInterface*          mGraphics;                    ///< @todo move ownership to GraphicsFactory?

  Dali::DisplayConnection*              mDisplayConnection;           ///< Display connection
  WindowContainer                       mWindows;                     ///< A container of all the Windows that are currently created

  TizenPlatform::TizenPlatformAbstraction* mPlatformAbstraction;      ///< Platform abstraction

  CallbackManager*                      mCallbackManager;             ///< Used to install callbacks
  bool                                  mNotificationOnIdleInstalled; ///< whether the idle handler is installed to send an notification event
  TriggerEventInterface*                mNotificationTrigger;         ///< Notification event trigger
  GestureManager*                       mGestureManager;              ///< Gesture manager
  FeedbackPluginProxy*                  mDaliFeedbackPlugin;          ///< Used to access feedback support
  FeedbackController*                   mFeedbackController;          ///< Plays feedback effects for Dali-Toolkit UI Controls.
  Dali::TtsPlayer                       mTtsPlayers[Dali::TtsPlayer::MODE_NUM];                   ///< Provides TTS support
  ObserverContainer                     mObservers;                   ///< A list of adaptor observer pointers
  DragAndDropDetectorPtr                mDragAndDropDetector;         ///< The Drag & Drop detector
  RotationObserver*                     mDeferredRotationObserver;    ///< deferred Rotation observer needs event handler
  EnvironmentOptions*                   mEnvironmentOptions;          ///< environment options
  PerformanceInterface*                 mPerformanceInterface;        ///< Performance interface
  KernelTrace                           mKernelTracer;                ///< Kernel tracer
  SystemTrace                           mSystemTracer;                ///< System tracer
  TriggerEventFactory                   mTriggerEventFactory;         ///< Trigger event factory
  ObjectProfiler*                       mObjectProfiler;              ///< Tracks object lifetime for profiling
  SocketFactory                         mSocketFactory;               ///< Socket factory
  const bool                            mEnvironmentOptionsOwned:1;   ///< Whether we own the EnvironmentOptions (and thus, need to delete it)
  bool                                  mUseRemoteSurface;            ///< whether the remoteSurface is used or not


public:
  inline static Adaptor& GetImplementation(Dali::Adaptor& adaptor) { return *adaptor.mImpl; }
};

} // namespace Internal

} // namespace Adaptor

} // namespace Dali

#endif // DALI_INTERNAL_ADAPTOR_IMPL_H<|MERGE_RESOLUTION|>--- conflicted
+++ resolved
@@ -28,27 +28,21 @@
 #include <dali/graphics/graphics-interface.h>
 
 // INTERNAL INCLUDES
-<<<<<<< HEAD
-=======
 #include <dali/integration-api/adaptor.h>
 #include <dali/integration-api/scene.h>
 #include <dali/public-api/adaptor-framework/tts-player.h>
->>>>>>> ce102258
 #include <dali/devel-api/adaptor-framework/clipboard.h>
+#include <dali/internal/legacy/common/tizen-platform-abstraction.h>
+#include <dali/internal/network/common/socket-factory.h>
 #include <dali/integration-api/adaptor.h>
 #include <dali/integration-api/trigger-event-factory.h>
 #include <dali/internal/adaptor/common/adaptor-internal-services.h>
+#include <dali/internal/system/common/environment-options.h>
+#include <dali/internal/system/common/core-event-interface.h>
 #include <dali/internal/input/common/drag-and-drop-detector-impl.h>
-<<<<<<< HEAD
-#include <dali/internal/legacy/common/tizen-platform-abstraction.h>
-#include <dali/internal/network/common/socket-factory.h>
-#include <dali/internal/system/common/core-event-interface.h>
-#include <dali/internal/system/common/environment-options.h>
-=======
 #include <dali/internal/window-system/common/damage-observer.h>
 #include <dali/internal/window-system/common/window-impl.h>
 #include <dali/internal/window-system/common/window-visibility-observer.h>
->>>>>>> ce102258
 #include <dali/internal/system/common/kernel-trace.h>
 #include <dali/internal/system/common/system-trace.h>
 #include <dali/internal/window-system/common/damage-observer.h>
@@ -66,12 +60,7 @@
 
 namespace Integration
 {
-class Core;
-<<<<<<< HEAD
-=======
-class GlAbstraction;
 class Processor;
->>>>>>> ce102258
 }
 
 namespace Internal
@@ -80,12 +69,7 @@
 namespace Adaptor
 {
 class DisplayConnection;
-<<<<<<< HEAD
 class GraphicsFactoryInterface;
-class EventHandler;
-=======
-class GraphicsFactory;
->>>>>>> ce102258
 class GestureManager;
 class ThreadController;
 class TriggerEvent;
@@ -147,15 +131,9 @@
    * @param[in]  configuration       The context loss configuration ( to choose resource discard policy )
    * @param[in]  environmentOptions  A pointer to the environment options. If NULL then one is created.
    */
-<<<<<<< HEAD
   static Dali::Adaptor* New( GraphicsFactoryInterface& graphicsFactory,
-                             Any nativeWindow,
-                             RenderSurface* surface,
-=======
-  static Dali::Adaptor* New( GraphicsFactory& graphicsFactory,
                              Dali::Window window,
                              Dali::RenderSurfaceInterface* surface,
->>>>>>> ce102258
                              Dali::Configuration::ContextLoss configuration,
                              EnvironmentOptions* environmentOptions );
 
