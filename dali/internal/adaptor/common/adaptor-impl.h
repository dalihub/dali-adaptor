#ifndef DALI_INTERNAL_ADAPTOR_IMPL_H
#define DALI_INTERNAL_ADAPTOR_IMPL_H

/*
 * Copyright (c) 2018 Samsung Electronics Co., Ltd.
 *
 * Licensed under the Apache License, Version 2.0 (the "License");
 * you may not use this file except in compliance with the License.
 * You may obtain a copy of the License at
 *
 * http://www.apache.org/licenses/LICENSE-2.0
 *
 * Unless required by applicable law or agreed to in writing, software
 * distributed under the License is distributed on an "AS IS" BASIS,
 * WITHOUT WARRANTIES OR CONDITIONS OF ANY KIND, either express or implied.
 * See the License for the specific language governing permissions and
 * limitations under the License.
 *
 */

// EXTERNAL INCLUDES
#include <dali/public-api/common/vector-wrapper.h>
#include <dali/public-api/common/view-mode.h>
#include <dali/public-api/math/rect.h>
#include <dali/public-api/signals/callback.h>
#include <dali/public-api/math/uint-16-pair.h>
#include <dali/integration-api/render-controller.h>

// INTERNAL INCLUDES
#include <dali/integration-api/adaptor.h>
#include <dali/public-api/adaptor-framework/tts-player.h>
#include <dali/devel-api/adaptor-framework/clipboard.h>

#include <dali/internal/graphics/common/graphics-interface.h>

#include <dali/internal/legacy/common/tizen-platform-abstraction.h>
#include <dali/internal/adaptor/common/adaptor-internal-services.h>
#include <dali/internal/system/common/environment-options.h>
#include <dali/internal/system/common/core-event-interface.h>
#include <dali/internal/input/common/drag-and-drop-detector-impl.h>
#include <dali/internal/window-system/common/damage-observer.h>
#include <dali/internal/window-system/common/window-visibility-observer.h>
#include <dali/internal/system/common/kernel-trace.h>
#include <dali/internal/system/common/system-trace.h>
#include <dali/integration-api/trigger-event-factory.h>
#include <dali/internal/network/common/socket-factory.h>

<<<<<<< HEAD
#include <memory>
=======
>>>>>>> 752d912e

namespace Dali
{

class RenderSurface;
class Window;

namespace Integration
{
class Core;

namespace Graphics
{
class Graphics;
}
}

namespace Internal
{

namespace Adaptor
{
class DisplayConnection;
class GraphicsFactory;
class EventHandler;
class GestureManager;
class ThreadController;
class TriggerEvent;
class CallbackManager;
class FeedbackPluginProxy;
class FeedbackController;
class RotationObserver;
class VSyncMonitor;
class PerformanceInterface;
class LifeCycleObserver;
class ObjectProfiler;

/**
 * Implementation of the Adaptor class.
 */
class Adaptor : public Integration::RenderController,
                public AdaptorInternalServices,
                public CoreEventInterface,
                public DamageObserver,
                public WindowVisibilityObserver
{
public:

  typedef Dali::Adaptor::AdaptorSignalType AdaptorSignalType;

  typedef Uint16Pair SurfaceSize;          ///< Surface size type

  /**
   * Creates a New Adaptor
   * @param[in]  nativeWindow        Native window handle
   * @param[in]  surface             A render surface can be one of the following
   *                                  - Pixmap, adaptor will use existing Pixmap to draw on to
   *                                  - Window, adaptor will use existing Window to draw on to
   * @param[in]  configuration       The context loss configuration ( to choose resource discard policy )
   * @param[in]  environmentOptions  A pointer to the environment options. If NULL then one is created.
   */
  static Dali::Adaptor* New( Any nativeWindow,
                             RenderSurface* surface,
                             Dali::Configuration::ContextLoss configuration,
                             EnvironmentOptions* environmentOptions );

  /**
   * Creates a New Adaptor
   * @param[in]  nativeWindow        native window handle
   * @param[in]  configuration       The context loss configuration ( to choose resource discard policy )
   * @param[in]  environmentOptions  A pointer to the environment options. If NULL then one is created.
   */
  static Dali::Adaptor* New( Dali::Window window,
                             Dali::Configuration::ContextLoss configuration,
                             EnvironmentOptions* environmentOptions );

  /**
   * Creates a New Adaptor
   * @param[in]  graphicsFactory     A factory that creates the graphics interface
   * @param[in]  nativeWindow        Native window handle
   * @param[in]  surface             A render surface can be one of the following
   *                                  - Pixmap, adaptor will use existing Pixmap to draw on to
   *                                  - Window, adaptor will use existing Window to draw on to
   * @param[in]  configuration       The context loss configuration ( to choose resource discard policy )
   * @param[in]  environmentOptions  A pointer to the environment options. If NULL then one is created.
   */
  static Dali::Adaptor* New( GraphicsFactory& graphicsFactory,
                             Any nativeWindow,
                             RenderSurface* surface,
                             Dali::Configuration::ContextLoss configuration,
                             EnvironmentOptions* environmentOptions );

  /**
   * Creates a New Adaptor
   * @param[in]  graphicsFactory     A factory that creates the graphics interface
   * @param[in]  nativeWindow        native window handle
   * @param[in]  configuration       The context loss configuration ( to choose resource discard policy )
   * @param[in]  environmentOptions  A pointer to the environment options. If NULL then one is created.
   */
  static Dali::Adaptor* New( GraphicsFactory& graphicsFactory,
                             Dali::Window window,
                             Dali::Configuration::ContextLoss configuration,
                             EnvironmentOptions* environmentOptions );

  /**
   * 2-step initialisation, this should be called after creating an adaptor instance.
   * @param[in]  graphicsFactory     A factory that creates the graphics interface
   * @param[in]  configuration       The context loss configuration ( to choose resource discard policy )
   */
  void Initialize( GraphicsFactory& graphicsFactory, Dali::Configuration::ContextLoss configuration );

  /**
   * Virtual destructor.
   */
  virtual ~Adaptor();

  /**
   * @copydoc Dali::Adaptor::Get()
   */
  static Dali::Adaptor& Get();

  /**
   * @copydoc Dali::Adaptor::IsAvailable()
   */
  static bool IsAvailable();

  /**
   * @copydoc Dali::Core::SceneCreated();
   */
  void SceneCreated();

public: // AdaptorInternalServices implementation
  /**
   * @copydoc Dali::Adaptor::Start()
   */
  virtual void Start();

  /**
   * @copydoc Dali::Adaptor::Pause()
   */
  virtual void Pause();

  /**
   * @copydoc Dali::Adaptor::Resume()
   */
  virtual void Resume();

  /**
   * @copydoc Dali::Adaptor::Stop()
   */
  virtual void Stop();

  /**
   * @copydoc Dali::EventFeeder::FeedTouchPoint()
   */
  virtual void FeedTouchPoint( TouchPoint& point, int timeStamp );

  /**
   * @copydoc Dali::EventFeeder::FeedWheelEvent()
   */
  virtual void FeedWheelEvent( WheelEvent& wheelEvent );

  /**
   * @copydoc Dali::EventFeeder::FeedKeyEvent()
   */
  virtual void FeedKeyEvent( KeyEvent& keyEvent );

  /**
   * @copydoc AdaptorInterface::ReplaceSurface()
   */
  virtual void ReplaceSurface( Any nativeWindow, RenderSurface& surface );

  /**
   * @copydoc Dali::Adaptor::GetSurface()
   */
  virtual RenderSurface& GetSurface() const;

  /**
   * @copydoc Dali::Adaptor::ReleaseSurfaceLock()
   */
  virtual void ReleaseSurfaceLock();

  /**
   * Retrieve the TtsPlayer.
   * @param[in] mode The mode of TtsPlayer
   * @return A handle to the TtsPlayer.
   */
  virtual Dali::TtsPlayer GetTtsPlayer(Dali::TtsPlayer::Mode mode);

  /**
   * @copydoc Dali::Adaptor::AddIdle()
   */
  virtual bool AddIdle( CallbackBase* callback, bool hasReturnValue, bool forceAdd );

  /**
   * Adds a new Window instance to the Adaptor
   * @param[in]  childWindow The child window instance
   * @param[in]  childWindowName The child window title/name
   * @param[in]  childWindowClassName The class name that the child window belongs to
   * @param[in]  childWindowMode The mode of the child window
   */
  virtual bool AddWindow( Dali::Window* childWindow,
                          const std::string& childWindowName,
                          const std::string& childWindowClassName,
                          const bool& childWindowMode );

  /**
   * Removes an existing Window instance from the Adaptor
   * @param[in]  window The Window instance
   */
  virtual bool RemoveWindow( Dali::Window* childWindow );

  /**
   * Removes an existing Window instance from the Adaptor
   * @param[in]  windowName The Window name
   * @note If two Windows have the same name, the first one that matches will be removed
   */
  virtual bool RemoveWindow( std::string childWindowName );

  /**
   * @copydoc Dali::Adaptor::RemoveIdle()
   */
  virtual void RemoveIdle( CallbackBase* callback );

  /**
   * Sets a pre-render callback.
   */
  void SetPreRenderCallback( CallbackBase* callback );

public:

  /**
   * @return the Core instance
   */
  virtual Dali::Integration::Core& GetCore();

  /**
   * @copydoc Dali::Adaptor::SetRenderRefreshRate()
   */
  void SetRenderRefreshRate( unsigned int numberOfVSyncsPerRender );

  /**
   * @copydoc Dali::Adaptor::SetUseHardwareVSync()
   */
  void SetUseHardwareVSync(bool useHardware);

  /**
<<<<<<< HEAD
   * @return reference to EglFactory class
   */
  EglFactory& GetEGLFactory() const;

  /**
   *
   * @return the Graphics
   */
  Dali::Integration::Graphics::Graphics& GetGraphics() const;

  /**
=======
>>>>>>> 752d912e
   * Return the PlatformAbstraction.
   * @return The PlatformAbstraction.
   */
  Integration::PlatformAbstraction& GetPlatformAbstraction() const;

  /**
   * Sets the Drag & Drop Listener.
   * @param[in] detector The detector to send Drag & Drop events to.
   */
  void SetDragAndDropDetector( DragAndDropDetectorPtr detector );

  /**
   * Sets a rotation observer, or set to NULL to remove.
   * @pre Adaptor::Start() has been called ( to create EventHandler )
   * @param[in] observer The observer to listen for window rotation events
   */
  void SetRotationObserver( RotationObserver* observer );

  /**
   * Destroy the TtsPlayer of specific mode.
   * @param[in] mode The mode of TtsPlayer to destroy
   */
  void DestroyTtsPlayer(Dali::TtsPlayer::Mode mode);

  /**
   * @brief Sets minimum distance in pixels that the fingers must move towards/away from each other in order to
   * trigger a pinch gesture
   *
   * @param[in] distance The minimum pinch distance in pixels
   */
  void SetMinimumPinchDistance(float distance);

  /**
   * Gets native window handle
   *
   * @return native window handle
   */
  Any GetNativeWindowHandle();

  /**
   * Get the native display associated with the graphics backend
   *
   * @return A handle to the native display
   */
  Any GetGraphicsDisplay();

  /**
   * Sets use remote surface for Surface output
   * @param[in] useRemoteSurface True if the remote surface is used
   */
  void SetUseRemoteSurface(bool useRemoteSurface);

public:

  /**
   * Adds an adaptor observer so that we can observe the adaptor's lifetime events.
   * @param[in]  observer  The observer.
   * @note Observers should remove themselves when they are destroyed.
   */
  void AddObserver( LifeCycleObserver& observer );

  /**
   * Removes the observer from the adaptor.
   * @param[in]  observer  The observer to remove.
   * @note Observers should remove themselves when they are destroyed.
   */
  void RemoveObserver( LifeCycleObserver& observer );

  /**
   * Emits the Notification event to the Dali core.
   */
  void SendNotificationEvent();

  /**
   * Request adaptor to update once
   */
  void RequestUpdateOnce();

  /**
   * Request adaptor to update indicator's height
   */
  void IndicatorSizeChanged(int height);

  /**
   * @copydoc Dali::Adaptor::NotifySceneCreated()
   */
  void NotifySceneCreated();

  /**
   * @copydoc Dali::Adaptor::NotifyLanguageChanged()
   */
  void NotifyLanguageChanged();

  /**
   * Gets AppId of current application
   */
  void GetAppId( std::string& appId );

  /**
   * Informs core the surface size has changed
   */
  void SurfaceResizePrepare( SurfaceSize surfaceSize );

  /**
   * Informs ThreadController the surface size has changed
   */
  void SurfaceResizeComplete( SurfaceSize surfaceSize );

  /**
   * Sets layout direction of root by system language
   * @param[in] locale System locale
   */
  void SetRootLayoutDirection( std::string locale );

  /**
   * @copydoc Dali::Adaptor::RenderOnce
   */
  void RenderOnce();

  /**
   * @copydoc Dali::Adaptor::GetLogFactory
   */
  const LogFactoryInterface& GetLogFactory();

public:  //AdaptorInternalServices

  /**
   * @copydoc Dali::Internal::Adaptor::AdaptorInternalServices::GetPlatformAbstractionInterface()
   */
  virtual Dali::Integration::PlatformAbstraction& GetPlatformAbstractionInterface();

  /**
<<<<<<< HEAD
  * @copydoc Dali::Internal::Adaptor::AdaptorInternalServices::GetEGLFactoryInterface()
  */
  virtual EglFactoryInterface& GetEGLFactoryInterface() const;
=======
   * @copydoc Dali::Internal::Adaptor::AdaptorInternalServices::GetDisplayConnectionInterface()
   */
  virtual Dali::DisplayConnection& GetDisplayConnectionInterface();

  /**
   * @copydoc Dali::Internal::Adaptor::AdaptorInternalServices::GetGraphicsInterface()
   */
  virtual GraphicsInterface& GetGraphicsInterface();
>>>>>>> 752d912e

  /**
   * @copydoc Dali::Internal::Adaptor::AdaptorInternalServices::GetTriggerEventInterface()
   */
  virtual TriggerEventInterface& GetProcessCoreEventsTrigger();

  /**
   * @copydoc Dali::Internal::Adaptor::AdaptorInternalServices::GetTriggerEventFactoryInterface()
   */
  virtual TriggerEventFactoryInterface& GetTriggerEventFactoryInterface();

  /**
   * @copydoc Dali::Internal::Adaptor::AdaptorInternalServices::GetSocketFactoryInterface()
   */
  virtual SocketFactoryInterface& GetSocketFactoryInterface();

  /**
   * @copydoc Dali::Internal::Adaptor::AdaptorInternalServices::GetRenderSurfaceInterface()
   */
  virtual RenderSurface* GetRenderSurfaceInterface();

  /**
   * @copydoc Dali::Internal::Adaptor::AdaptorInternalServices::GetVSyncMonitorInterface()
   */
  virtual VSyncMonitorInterface* GetVSyncMonitorInterface();

  /**
   * @copydoc Dali::Internal::Adaptor::AdaptorInternalServices::GetPerformanceInterface()
   */
  virtual PerformanceInterface* GetPerformanceInterface();

  /**
   * copydoc Dali::Internal::Adaptor::AdaptorInternalServices::GetKernelTraceInterface()
   */
  virtual TraceInterface& GetKernelTraceInterface();

  /**
   * copydoc Dali::Internal::Adaptor::AdaptorInternalServices::GetSystemTraceInterface()
   */
  virtual TraceInterface& GetSystemTraceInterface();

public: // Stereoscopy

  /**
   * @copydoc Dali::Integration::Core::SetViewMode()
   */
  void SetViewMode( ViewMode viewMode );

  /**
   * @copydoc Dali::Integration::Core::GetViewMode()
   */
  ViewMode GetViewMode() const;

  /**
   * @copydoc Dali::Integration::Core::SetStereoBase()
   */
  void SetStereoBase( float stereoBase );

  /**
   * @copydoc Dali::Integration::Core::GetStereoBase()
   */
  float GetStereoBase() const;

public: // Signals

  /**
   * @copydoc Dali::Adaptor::SignalResized
   */
  AdaptorSignalType& ResizedSignal()
  {
    return mResizedSignal;
  }

  /**
   * @copydoc Dali::Adaptor::LanguageChangedSignal
   */
  AdaptorSignalType& LanguageChangedSignal()
  {
    return mLanguageChangedSignal;
  }

private: // From Dali::Internal::Adaptor::CoreEventInterface

  /**
   * @copydoc Dali::Internal::Adaptor::CoreEventInterface::QueueCoreEvent()
   */
  virtual void QueueCoreEvent(const Dali::Integration::Event& event);

  /**
   * @copydoc Dali::Internal::Adaptor:CoreEventInterface:::ProcessCoreEvents()
   */
  virtual void ProcessCoreEvents();

private: // From Dali::Integration::RenderController

  /**
   * @copydoc Dali::Integration::RenderController::RequestUpdate()
   */
  virtual void RequestUpdate( bool forceUpdate );

  /**
   * @copydoc Dali::Integration::RenderController::RequestProcessEventsOnIdle()
   */
  virtual void RequestProcessEventsOnIdle( bool forceProcess );

private: // From Dali::Internal::Adaptor::WindowVisibilityObserver

  /**
   * Called when the window becomes fully or partially visible.
   */
  virtual void OnWindowShown();

  /**
   * Called when the window is fully hidden.
   */
  virtual void OnWindowHidden();

private: // From Dali::Internal::Adaptor::DamageObserver

  /**
   * @copydoc Dali::Internal::Adaptor::DamageObserver::OnDamaged()
   */
  void OnDamaged( const DamageArea& area );

private:

  // Undefined
  Adaptor(const Adaptor&) = delete;
  Adaptor& operator=(Adaptor&) = delete;

private:

  /**
   * Assigns the render surface to the adaptor
   *
   */
  void SetSurface(RenderSurface *surface);

  /**
   * called after surface is created
   */
  void SurfaceInitialized();

  /**
   * Sends an notification message from main loop idle handler
   */
  bool ProcessCoreEventsFromIdle();

  /**
   * Gets path for data/resource storage.
   * @param[out] path Path for data/resource storage
   */
  void GetDataStoragePath(std::string& path);

  /**
   * Sets up system information if needs
   */
  void SetupSystemInformation();

  /**
   * Adds a callback to be run when entering an idle state.
   *
   * A callback of the following type should be used:
   * @code
   *   bool MyFunction();
   * @endcode
   * This callback will be called repeatedly as long as it returns true. A return of 0 deletes this callback.
   */
  bool AddIdleEnterer( CallbackBase* callback, bool forceAdd );

  /**
   * Removes a previously added the idle enterer callback.
   */
  void RemoveIdleEnterer( CallbackBase* callback );

private:

  /**
   * Constructor
   * @param[in]  nativeWindow native window handle
   * @param[in]  adaptor      The public adaptor
   * @param[in]  surface      A render surface can be one of the following
   *                          - Pixmap, adaptor will use existing Pixmap to draw on to
   *                          - Window, adaptor will use existing Window to draw on to
   * @param[in]  environmentOptions  A pointer to the environment options. If NULL then one is created.
   */
  Adaptor( Any nativeWindow, Dali::Adaptor& adaptor, RenderSurface* surface, EnvironmentOptions* environmentOptions );

private: // Types

  enum State
  {
    READY,               ///< Initial state before Adaptor::Start is called.
    RUNNING,             ///< Adaptor is running.
    PAUSED,              ///< Adaptor has been paused.
    PAUSED_WHILE_HIDDEN, ///< Adaptor is paused while window is hidden (& cannot be resumed until window is shown).
    STOPPED,             ///< Adaptor has been stopped.
  };

  // A structure to encapsulate each Window instance for the Adaptor to track them
  typedef struct WindowPane
  {
    Dali::Window*  instance;     ///< Window object
    std::string    window_name;  ///< Name (title)_of the window
    std::string    class_name;   ///< Class name that the window belongs to
    bool           window_mode;  ///< Display mode of the window
    Any            nativeWindow; ///< window identifier
    RenderSurface* surface;      ///< The surface the Window is bound to
  } WindowPane;

  typedef std::vector<WindowPane> WindowFrames;

  typedef std::vector<LifeCycleObserver*>  ObserverContainer;

private: // Data

  AdaptorSignalType                     mResizedSignal;               ///< Resized signal.
  AdaptorSignalType                     mLanguageChangedSignal;       ///< Language changed signal.

  Dali::Adaptor&                        mAdaptor;                     ///< Reference to public adaptor instance.
  State                                 mState;                       ///< Current state of the adaptor
  Dali::Integration::Core*              mCore;                        ///< Dali Core
  ThreadController*                     mThreadController;            ///< Controls the threads
  VSyncMonitor*                         mVSyncMonitor;                ///< Monitors VSync events
<<<<<<< HEAD
  EglFactory*                           mEglFactory;                  ///< EGL Factory
=======
>>>>>>> 752d912e

  GraphicsInterface*                    mGraphics;                    ///< Graphics interface
  Dali::DisplayConnection*              mDisplayConnection;           ///< Display connection
  WindowFrames                          mWindowFrame;                 ///< A container of all the Windows that are currently created

  TizenPlatform::TizenPlatformAbstraction* mPlatformAbstraction;      ///< Platform abstraction

  EventHandler*                         mEventHandler;                ///< event handler
  CallbackManager*                      mCallbackManager;             ///< Used to install callbacks
  bool                                  mNotificationOnIdleInstalled; ///< whether the idle handler is installed to send an notification event
  TriggerEventInterface*                mNotificationTrigger;         ///< Notification event trigger
  GestureManager*                       mGestureManager;              ///< Gesture manager
  FeedbackPluginProxy*                  mDaliFeedbackPlugin;          ///< Used to access feedback support
  FeedbackController*                   mFeedbackController;          ///< Plays feedback effects for Dali-Toolkit UI Controls.
  Dali::TtsPlayer                       mTtsPlayers[Dali::TtsPlayer::MODE_NUM];                   ///< Provides TTS support
  ObserverContainer                     mObservers;                   ///< A list of adaptor observer pointers
  DragAndDropDetectorPtr                mDragAndDropDetector;         ///< The Drag & Drop detector
  RotationObserver*                     mDeferredRotationObserver;    ///< deferred Rotation observer needs event handler
  EnvironmentOptions*                   mEnvironmentOptions;          ///< environment options
  PerformanceInterface*                 mPerformanceInterface;        ///< Performance interface
  KernelTrace                           mKernelTracer;                ///< Kernel tracer
  SystemTrace                           mSystemTracer;                ///< System tracer
  TriggerEventFactory                   mTriggerEventFactory;         ///< Trigger event factory
  ObjectProfiler*                       mObjectProfiler;              ///< Tracks object lifetime for profiling
  SocketFactory                         mSocketFactory;               ///< Socket factory
  const bool                            mEnvironmentOptionsOwned:1;   ///< Whether we own the EnvironmentOptions (and thus, need to delete it)
  bool                                  mUseRemoteSurface;            ///< whether the remoteSurface is used or not

<<<<<<< HEAD
  std::unique_ptr<Dali::Integration::Graphics::Graphics> mGraphics;

=======
>>>>>>> 752d912e
public:
  inline static Adaptor& GetImplementation(Dali::Adaptor& adaptor) { return *adaptor.mImpl; }
};

} // namespace Internal

} // namespace Adaptor

} // namespace Dali

#endif // DALI_INTERNAL_ADAPTOR_IMPL_H<|MERGE_RESOLUTION|>--- conflicted
+++ resolved
@@ -25,14 +25,12 @@
 #include <dali/public-api/signals/callback.h>
 #include <dali/public-api/math/uint-16-pair.h>
 #include <dali/integration-api/render-controller.h>
+#include <dali/integration-api/graphics/graphics-interface.h>
 
 // INTERNAL INCLUDES
 #include <dali/integration-api/adaptor.h>
 #include <dali/public-api/adaptor-framework/tts-player.h>
 #include <dali/devel-api/adaptor-framework/clipboard.h>
-
-#include <dali/internal/graphics/common/graphics-interface.h>
-
 #include <dali/internal/legacy/common/tizen-platform-abstraction.h>
 #include <dali/internal/adaptor/common/adaptor-internal-services.h>
 #include <dali/internal/system/common/environment-options.h>
@@ -45,10 +43,8 @@
 #include <dali/integration-api/trigger-event-factory.h>
 #include <dali/internal/network/common/socket-factory.h>
 
-<<<<<<< HEAD
+
 #include <memory>
-=======
->>>>>>> 752d912e
 
 namespace Dali
 {
@@ -296,20 +292,6 @@
   void SetUseHardwareVSync(bool useHardware);
 
   /**
-<<<<<<< HEAD
-   * @return reference to EglFactory class
-   */
-  EglFactory& GetEGLFactory() const;
-
-  /**
-   *
-   * @return the Graphics
-   */
-  Dali::Integration::Graphics::Graphics& GetGraphics() const;
-
-  /**
-=======
->>>>>>> 752d912e
    * Return the PlatformAbstraction.
    * @return The PlatformAbstraction.
    */
@@ -442,11 +424,6 @@
   virtual Dali::Integration::PlatformAbstraction& GetPlatformAbstractionInterface();
 
   /**
-<<<<<<< HEAD
-  * @copydoc Dali::Internal::Adaptor::AdaptorInternalServices::GetEGLFactoryInterface()
-  */
-  virtual EglFactoryInterface& GetEGLFactoryInterface() const;
-=======
    * @copydoc Dali::Internal::Adaptor::AdaptorInternalServices::GetDisplayConnectionInterface()
    */
   virtual Dali::DisplayConnection& GetDisplayConnectionInterface();
@@ -454,8 +431,7 @@
   /**
    * @copydoc Dali::Internal::Adaptor::AdaptorInternalServices::GetGraphicsInterface()
    */
-  virtual GraphicsInterface& GetGraphicsInterface();
->>>>>>> 752d912e
+  virtual Dali::Integration::Graphics::GraphicsInterface& GetGraphicsInterface();
 
   /**
    * @copydoc Dali::Internal::Adaptor::AdaptorInternalServices::GetTriggerEventInterface()
@@ -680,12 +656,10 @@
   Dali::Integration::Core*              mCore;                        ///< Dali Core
   ThreadController*                     mThreadController;            ///< Controls the threads
   VSyncMonitor*                         mVSyncMonitor;                ///< Monitors VSync events
-<<<<<<< HEAD
-  EglFactory*                           mEglFactory;                  ///< EGL Factory
-=======
->>>>>>> 752d912e
-
-  GraphicsInterface*                    mGraphics;                    ///< Graphics interface
+
+  //GraphicsInterface*                  mGraphics;                    ///< Graphics interface
+  std::unique_ptr<Dali::Integration::Graphics::Graphics> mGraphics;   ///< @todo move ownership to GraphicsFactory?
+
   Dali::DisplayConnection*              mDisplayConnection;           ///< Display connection
   WindowFrames                          mWindowFrame;                 ///< A container of all the Windows that are currently created
 
@@ -712,11 +686,7 @@
   const bool                            mEnvironmentOptionsOwned:1;   ///< Whether we own the EnvironmentOptions (and thus, need to delete it)
   bool                                  mUseRemoteSurface;            ///< whether the remoteSurface is used or not
 
-<<<<<<< HEAD
-  std::unique_ptr<Dali::Integration::Graphics::Graphics> mGraphics;
-
-=======
->>>>>>> 752d912e
+
 public:
   inline static Adaptor& GetImplementation(Dali::Adaptor& adaptor) { return *adaptor.mImpl; }
 };
