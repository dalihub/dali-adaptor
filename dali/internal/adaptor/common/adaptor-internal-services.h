--- conflicted
+++ resolved
@@ -22,10 +22,10 @@
 #include <dali/integration-api/core.h>
 
 // INTERNAL INCLUDES
+#include <dali/integration-api/graphics/graphics-interface.h>
 #include <dali/integration-api/trigger-event-interface.h>
 #include <dali/integration-api/trigger-event-factory-interface.h>
 #include <dali/internal/window-system/common/display-connection.h>
-#include <dali/internal/graphics/common/graphics-interface.h>
 #include <dali/internal/graphics/gles20/egl-factory-interface.h>
 #include <dali/internal/network/common/socket-factory-interface.h>
 #include <dali/internal/system/common/performance-interface.h>
@@ -73,16 +73,6 @@
   virtual Dali::Integration::PlatformAbstraction& GetPlatformAbstractionInterface() = 0;
 
   /**
-<<<<<<< HEAD
-   * @return egl factory
-   */
-  virtual EglFactoryInterface& GetEGLFactoryInterface() const  = 0;
-
-  /**
-   * @return Graphics
-   */
-  virtual Dali::Integration::Graphics::Graphics& GetGraphics() const = 0;
-=======
    * Used to access the Display Connection interface from the Render thread
    * @return the Display Connection interface
    */
@@ -93,8 +83,7 @@
    * This also contains the depth and stencil buffers
    * @return the graphics interface
    */
-  virtual GraphicsInterface& GetGraphicsInterface() = 0;
->>>>>>> 752d912e
+  virtual Dali::Integration::Graphics::GraphicsInterface& GetGraphicsInterface() = 0;
 
   /**
    * Used by update-thread to notify core (main-thread) it has messages to process
