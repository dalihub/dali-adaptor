--- conflicted
+++ resolved
@@ -523,8 +523,6 @@
     //////////////////////////////
 
     mRenderHelper.ConsumeEvents();
-<<<<<<< HEAD
-=======
     if( mPreRenderCallback != NULL )
     {
       bool keepCallback = CallbackBase::ExecuteReturn<bool>(*mPreRenderCallback);
@@ -534,9 +532,6 @@
         mPreRenderCallback = NULL;
       }
     }
-    mRenderHelper.PreRender();
-
->>>>>>> f3949870
     Integration::RenderStatus renderStatus;
 
 #if 0
