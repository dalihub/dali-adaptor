--- conflicted
+++ resolved
@@ -475,7 +475,7 @@
       // If the new surface has a different display connection, then the context will be lost
 
       mAdaptorInterfaces.GetDisplayConnectionInterface().Initialize();
-      newSurface->InitializeGraphics( mAdaptorInterfaces.GetGraphicsInterface(), mAdaptorInterfaces.GetDisplayConnectionInterface() );
+      newSurface->InitializeGraphics( mAdaptorInterfaces.GetGraphicsInterface() );
       newSurface->ReplaceGraphicsSurface();
       SurfaceReplaced();
     }
@@ -522,7 +522,6 @@
     }
 
     // Check resize
-    bool surfaceResized = false;
     bool shouldSurfaceBeResized = ShouldSurfaceBeResized();
     if( DALI_UNLIKELY( shouldSurfaceBeResized ) )
     {
@@ -530,7 +529,6 @@
       {
         LOG_UPDATE_RENDER_TRACE_FMT( "Resizing Surface" );
         SurfaceResized();
-        surfaceResized = true;
       }
     }
 
@@ -552,34 +550,8 @@
         mPreRenderCallback = NULL;
       }
     }
-<<<<<<< HEAD
     Integration::RenderStatus renderStatus;
 
-=======
-
-    currentSurface = mAdaptorInterfaces.GetRenderSurfaceInterface();
-    if( currentSurface )
-    {
-      currentSurface->PreRender( surfaceResized );
-    }
-
-    Integration::RenderStatus renderStatus;
-
-    AddPerformanceMarker( PerformanceInterface::RENDER_START );
-    mCore.Render( renderStatus, mForceClear );
-    AddPerformanceMarker( PerformanceInterface::RENDER_END );
-
-    mForceClear = false;
-
-    if( renderStatus.NeedsPostRender() )
-    {
-      if( currentSurface )
-      {
-        currentSurface->PostRender( isRenderingToFbo, ( mNewSurface != NULL ), surfaceResized );
-      }
-    }
-
->>>>>>> d375b74d
     // Trigger event thread to request Update/Render thread to sleep if update not required
     if( ( Integration::KeepUpdating::NOT_REQUESTED == keepUpdatingStatus ) && !renderStatus.NeedsUpdate() )
     {
@@ -636,13 +608,7 @@
     }
   }
 
-<<<<<<< HEAD
-
-=======
-  // Inform core of context destruction & shutdown EGL
-  mCore.ContextDestroyed();
   currentSurface = mAdaptorInterfaces.GetRenderSurfaceInterface();
->>>>>>> d375b74d
   if( currentSurface )
   {
     currentSurface->DestroySurface();
