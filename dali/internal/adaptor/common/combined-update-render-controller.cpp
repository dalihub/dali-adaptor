/*
 * Copyright (c) 2019 Samsung Electronics Co., Ltd.
 *
 * Licensed under the Apache License, Version 2.0 (the "License");
 * you may not use this file except in compliance with the License.
 * You may obtain a copy of the License at
 *
 * http://www.apache.org/licenses/LICENSE-2.0
 *
 * Unless required by applicable law or agreed to in writing, software
 * distributed under the License is distributed on an "AS IS" BASIS,
 * WITHOUT WARRANTIES OR CONDITIONS OF ANY KIND, either express or implied.
 * See the License for the specific language governing permissions and
 * limitations under the License.
 *
 */

// CLASS HEADER
#include <dali/internal/adaptor/common/combined-update-render-controller.h>

// EXTERNAL INCLUDES
#include <errno.h>
#include <dali/integration-api/platform-abstraction.h>

// INTERNAL INCLUDES
#include <dali/devel-api/adaptor-framework/thread-settings.h>
#include <dali/integration-api/trigger-event-factory.h>
#include <dali/internal/adaptor/common/adaptor-internal-services.h>
#include <dali/internal/adaptor/common/combined-update-render-controller-debug.h>
#include <dali/internal/system/common/environment-options.h>
#include <dali/internal/system/common/time-service.h>
<<<<<<< HEAD
=======
#include <dali/internal/adaptor/common/adaptor-internal-services.h>
#include <dali/devel-api/adaptor-framework/thread-settings.h>
#include <dali/internal/graphics/gles/egl-graphics.h>
#include <dali/internal/graphics/gles/egl-implementation.h>
#include <dali/internal/graphics/common/graphics-interface.h>
>>>>>>> ce102258

namespace Dali
{

namespace Internal
{

namespace Adaptor
{

namespace
{

const unsigned int CREATED_THREAD_COUNT = 1u;

const int CONTINUOUS = -1;
const int ONCE = 1;

const unsigned int TRUE = 1u;
const unsigned int FALSE = 0u;

const unsigned int MILLISECONDS_PER_SECOND( 1e+3 );
const float        NANOSECONDS_TO_SECOND( 1e-9f );
const unsigned int NANOSECONDS_PER_SECOND( 1e+9 );
const unsigned int NANOSECONDS_PER_MILLISECOND( 1e+6 );

// The following values will get calculated at compile time
const float        DEFAULT_FRAME_DURATION_IN_SECONDS( 1.0f / 60.0f );
const uint64_t DEFAULT_FRAME_DURATION_IN_MILLISECONDS( DEFAULT_FRAME_DURATION_IN_SECONDS * MILLISECONDS_PER_SECOND );
const uint64_t DEFAULT_FRAME_DURATION_IN_NANOSECONDS( DEFAULT_FRAME_DURATION_IN_SECONDS * NANOSECONDS_PER_SECOND );

/**
 * Handles the use case when an update-request is received JUST before we process a sleep-request. If we did not have an update-request count then
 * there is a danger that, on the event-thread we could have:
 *  1) An update-request where we do nothing as Update/Render thread still running.
 *  2) Quickly followed by a sleep-request being handled where we pause the Update/Render Thread (even though we have an update to process).
 *
 * Using a counter means we increment the counter on an update-request, and decrement it on a sleep-request. This handles the above scenario because:
 *  1) MAIN THREAD:           Update Request: COUNTER = 1
 *  2) UPDATE/RENDER THREAD:  Do Update/Render, then no Updates required -> Sleep Trigger
 *  3) MAIN THREAD:           Update Request: COUNTER = 2
 *  4) MAIN THREAD:           Sleep Request:  COUNTER = 1 -> We do not sleep just yet
 *
 * Also ensures we preserve battery life by only doing ONE update when the above use case is not triggered.
 *  1) MAIN THREAD:           Update Request: COUNTER = 1
 *  2) UPDATE/RENDER THREAD:  Do Update/Render, then no Updates required -> Sleep Trigger
 *  3) MAIN THREAD:           Sleep Request:  COUNTER = 0 -> Go to sleep
 */
const unsigned int MAXIMUM_UPDATE_REQUESTS = 2;
} // unnamed namespace

///////////////////////////////////////////////////////////////////////////////////////////////////
// EVENT THREAD
///////////////////////////////////////////////////////////////////////////////////////////////////

CombinedUpdateRenderController::CombinedUpdateRenderController( AdaptorInternalServices& adaptorInterfaces,
                                                                Graphics::GraphicsInterface& graphics,
                                                                const EnvironmentOptions& environmentOptions )
: mFpsTracker( environmentOptions ),
  mUpdateStatusLogger( environmentOptions ),
  mEventThreadSemaphore(),
  mUpdateRenderThreadWaitCondition(),
  mAdaptorInterfaces( adaptorInterfaces ),
  mPerformanceInterface( adaptorInterfaces.GetPerformanceInterface() ),
  mCore( adaptorInterfaces.GetCore() ),
  mGraphics( graphics ),
  mEnvironmentOptions( environmentOptions ),
  mNotificationTrigger( adaptorInterfaces.GetProcessCoreEventsTrigger() ),
  mSleepTrigger( NULL ),
  mPreRenderCallback( NULL ),
  mUpdateRenderThread( NULL ),
  mDefaultFrameDelta( 0.0f ),
  mDefaultFrameDurationMilliseconds( 0u ),
  mDefaultFrameDurationNanoseconds( 0u ),
  mDefaultHalfFrameNanoseconds( 0u ),
  mUpdateRequestCount( 0u ),
  mRunning( FALSE ),
  mUpdateRenderRunCount( 0 ),
  mDestroyUpdateRenderThread( FALSE ),
  mUpdateRenderThreadCanSleep( FALSE ),
  mPendingRequestUpdate( FALSE ),
  mUseElapsedTimeAfterWait( FALSE ),
  mNewSurface( NULL ),
  mPostRendering( FALSE ),
  mSurfaceResized( FALSE ),
  mForceClear( FALSE )
{
  LOG_EVENT_TRACE;

  // Initialise frame delta/duration variables first
  SetRenderRefreshRate( environmentOptions.GetRenderRefreshRate() );

  // Set the thread-synchronization interface on the render-surface
  Dali::RenderSurfaceInterface* currentSurface = mAdaptorInterfaces.GetRenderSurfaceInterface();
  if( currentSurface )
  {
    currentSurface->SetThreadSynchronization( *this );
  }

  TriggerEventFactoryInterface& triggerFactory = mAdaptorInterfaces.GetTriggerEventFactoryInterface();
  mSleepTrigger = triggerFactory.CreateTriggerEvent( MakeCallback( this, &CombinedUpdateRenderController::ProcessSleepRequest ), TriggerEventInterface::KEEP_ALIVE_AFTER_TRIGGER );

  sem_init( &mEventThreadSemaphore, 0, 0 ); // Initialize to 0 so that it just waits if sem_post has not been called
}

CombinedUpdateRenderController::~CombinedUpdateRenderController()
{
  LOG_EVENT_TRACE;

  Stop();

  delete mPreRenderCallback;
  delete mSleepTrigger;
}

void CombinedUpdateRenderController::Initialize()
{
  LOG_EVENT_TRACE;

  // Ensure Update/Render Thread not already created
  DALI_ASSERT_ALWAYS( ! mUpdateRenderThread );

  // Create Update/Render Thread
  mUpdateRenderThread = new pthread_t();
  int error = pthread_create( mUpdateRenderThread, NULL, InternalUpdateRenderThreadEntryFunc, this );
  DALI_ASSERT_ALWAYS( !error && "Return code from pthread_create() when creating UpdateRenderThread" );

  // The Update/Render thread will now run and initialise the graphics interface etc. and will then wait for Start to be called
  // When this function returns, the application initialisation on the event thread should occur
}

void CombinedUpdateRenderController::Start()
{
  LOG_EVENT_TRACE;

  DALI_ASSERT_ALWAYS( !mRunning && mUpdateRenderThread );

  // Wait until all threads created in Initialise are up and running
  for( unsigned int i = 0; i < CREATED_THREAD_COUNT; ++i )
  {
    sem_wait( &mEventThreadSemaphore );
  }

  Integration::RenderSurface* currentSurface = mAdaptorInterfaces.GetRenderSurfaceInterface();
  if( currentSurface )
  {
    currentSurface->StartRender();
  }

  mRunning = TRUE;

  LOG_EVENT( "Startup Complete, starting Update/Render Thread" );

  RunUpdateRenderThread( CONTINUOUS, false /* No animation progression */ );

  DALI_LOG_RELEASE_INFO( "CombinedUpdateRenderController::Start\n" );
}

void CombinedUpdateRenderController::Pause()
{
  LOG_EVENT_TRACE;

  mRunning = FALSE;

  PauseUpdateRenderThread();

  AddPerformanceMarker( PerformanceInterface::PAUSED );

  DALI_LOG_RELEASE_INFO( "CombinedUpdateRenderController::Pause\n" );
}

void CombinedUpdateRenderController::Resume()
{
  LOG_EVENT_TRACE;

  if( !mRunning && IsUpdateRenderThreadPaused() )
  {
    LOG_EVENT( "Resuming" );

    RunUpdateRenderThread( CONTINUOUS, true /* Animation progression required while we were paused */ );

    AddPerformanceMarker( PerformanceInterface::RESUME );

    mRunning = TRUE;
    mForceClear = TRUE;
  }

  DALI_LOG_RELEASE_INFO( "CombinedUpdateRenderController::Resume\n" );
}

void CombinedUpdateRenderController::Stop()
{
  LOG_EVENT_TRACE;

  // Stop Rendering and the Update/Render Thread
  Integration::RenderSurface* currentSurface = mAdaptorInterfaces.GetRenderSurfaceInterface();
  if( currentSurface )
  {
    currentSurface->StopRender();
  }

  StopUpdateRenderThread();

  if( mUpdateRenderThread )
  {
    LOG_EVENT( "Destroying UpdateRenderThread" );

    // wait for the thread to finish
    pthread_join( *mUpdateRenderThread, NULL );

    delete mUpdateRenderThread;
    mUpdateRenderThread = NULL;
  }

  mRunning = FALSE;

  DALI_LOG_RELEASE_INFO( "CombinedUpdateRenderController::Stop\n" );
}

void CombinedUpdateRenderController::RequestUpdate()
{
  LOG_EVENT_TRACE;

  // Increment the update-request count to the maximum
  if( mUpdateRequestCount < MAXIMUM_UPDATE_REQUESTS )
  {
    ++mUpdateRequestCount;
  }

  if( mRunning && IsUpdateRenderThreadPaused() )
  {
    LOG_EVENT( "Processing" );

    RunUpdateRenderThread( CONTINUOUS, false /* No animation progression */ );
  }

  ConditionalWait::ScopedLock updateLock( mUpdateRenderThreadWaitCondition );
  mPendingRequestUpdate = TRUE;
}

void CombinedUpdateRenderController::RequestUpdateOnce()
{
  // Increment the update-request count to the maximum
  if( mUpdateRequestCount < MAXIMUM_UPDATE_REQUESTS )
  {
    ++mUpdateRequestCount;
  }

  if( IsUpdateRenderThreadPaused() )
  {
    LOG_EVENT_TRACE;

    // Run Update/Render once
    RunUpdateRenderThread( ONCE, false /* No animation progression */ );
  }
}

void CombinedUpdateRenderController::ReplaceSurface( Dali::RenderSurfaceInterface* newSurface )
{
  LOG_EVENT_TRACE;

  // Set the ThreadSyncronizationInterface on the new surface
  newSurface->SetThreadSynchronization( *this );

  LOG_EVENT( "Starting to replace the surface, event-thread blocked" );

  // Start replacing the surface.
  {
    ConditionalWait::ScopedLock lock( mUpdateRenderThreadWaitCondition );
    mPostRendering = FALSE; // Clear the post-rendering flag as Update/Render thread will replace the surface now
    mNewSurface = newSurface;
    mUpdateRenderThreadWaitCondition.Notify( lock );
  }

  // Wait until the surface has been replaced
  sem_wait( &mEventThreadSemaphore );

  LOG_EVENT( "Surface replaced, event-thread continuing" );
}

void CombinedUpdateRenderController::ResizeSurface()
{
  LOG_EVENT_TRACE;

  LOG_EVENT( "Resize the surface" );

  {
    ConditionalWait::ScopedLock lock( mUpdateRenderThreadWaitCondition );
    mPostRendering = FALSE; // Clear the post-rendering flag as Update/Render thread will resize the surface now
    mSurfaceResized = TRUE;
    mUpdateRenderThreadWaitCondition.Notify( lock );
  }
}

void CombinedUpdateRenderController::SetRenderRefreshRate( unsigned int numberOfFramesPerRender )
{
  // Not protected by lock, but written to rarely so not worth adding a lock when reading
  mDefaultFrameDelta                  = numberOfFramesPerRender * DEFAULT_FRAME_DURATION_IN_SECONDS;
  mDefaultFrameDurationMilliseconds   = uint64_t( numberOfFramesPerRender ) * DEFAULT_FRAME_DURATION_IN_MILLISECONDS;
  mDefaultFrameDurationNanoseconds    = uint64_t( numberOfFramesPerRender ) * DEFAULT_FRAME_DURATION_IN_NANOSECONDS;
  mDefaultHalfFrameNanoseconds        = mDefaultFrameDurationNanoseconds / 2u;

  LOG_EVENT( "mDefaultFrameDelta(%.6f), mDefaultFrameDurationMilliseconds(%lld), mDefaultFrameDurationNanoseconds(%lld)", mDefaultFrameDelta, mDefaultFrameDurationMilliseconds, mDefaultFrameDurationNanoseconds );
}

void CombinedUpdateRenderController::SetPreRenderCallback( CallbackBase* callback )
{
  LOG_EVENT_TRACE;
  LOG_EVENT( "Set PreRender Callback" );

  ConditionalWait::ScopedLock updateLock( mUpdateRenderThreadWaitCondition );
  if( mPreRenderCallback )
  {
    delete mPreRenderCallback;
  }
  mPreRenderCallback = callback;
}

///////////////////////////////////////////////////////////////////////////////////////////////////
// EVENT THREAD
///////////////////////////////////////////////////////////////////////////////////////////////////

void CombinedUpdateRenderController::RunUpdateRenderThread( int numberOfCycles, bool useElapsedTime )
{
  ConditionalWait::ScopedLock lock( mUpdateRenderThreadWaitCondition );
  mUpdateRenderRunCount = numberOfCycles;
  mUpdateRenderThreadCanSleep = FALSE;
  mUseElapsedTimeAfterWait = useElapsedTime;
  LOG_COUNTER_EVENT( "mUpdateRenderRunCount: %d, mUseElapsedTimeAfterWait: %d", mUpdateRenderRunCount, mUseElapsedTimeAfterWait );
  mUpdateRenderThreadWaitCondition.Notify( lock );
}

void CombinedUpdateRenderController::PauseUpdateRenderThread()
{
  ConditionalWait::ScopedLock lock( mUpdateRenderThreadWaitCondition );
  mUpdateRenderRunCount = 0;
}

void CombinedUpdateRenderController::StopUpdateRenderThread()
{
  ConditionalWait::ScopedLock lock( mUpdateRenderThreadWaitCondition );
  mDestroyUpdateRenderThread = TRUE;
  mUpdateRenderThreadWaitCondition.Notify( lock );
}

bool CombinedUpdateRenderController::IsUpdateRenderThreadPaused()
{
  ConditionalWait::ScopedLock lock( mUpdateRenderThreadWaitCondition );
  return ( mUpdateRenderRunCount != CONTINUOUS ) || // Report paused if NOT continuously running
         mUpdateRenderThreadCanSleep;               // Report paused if sleeping
}

void CombinedUpdateRenderController::ProcessSleepRequest()
{
  LOG_EVENT_TRACE;

  // Decrement Update request count
  if( mUpdateRequestCount > 0 )
  {
    --mUpdateRequestCount;
  }

  // Can sleep if our update-request count is 0
  // Update/Render thread can choose to carry on updating if it determines more update/renders are required
  if( mUpdateRequestCount == 0 )
  {
    LOG_EVENT( "Going to sleep" );

    ConditionalWait::ScopedLock lock( mUpdateRenderThreadWaitCondition );
    mUpdateRenderThreadCanSleep = TRUE;
  }
}

///////////////////////////////////////////////////////////////////////////////////////////////////
// UPDATE/RENDER THREAD
///////////////////////////////////////////////////////////////////////////////////////////////////

void CombinedUpdateRenderController::UpdateRenderThread()
{
  SetThreadName("RenderThread\0");

  // Install a function for logging
  mEnvironmentOptions.InstallLogFunction();

  // Install a function for tracing
  mEnvironmentOptions.InstallTraceFunction();

  LOG_UPDATE_RENDER( "THREAD CREATED" );

<<<<<<< HEAD
  // Create graphics
  auto& graphics = mAdaptorInterfaces.GetGraphicsInterface();
  graphics.Create();

  // Create Graphics surface
  RenderSurface* currentSurface = mAdaptorInterfaces.GetRenderSurfaceInterface();
  if( currentSurface )
  {
    currentSurface->InitializeGraphics( graphics );
  }

=======
  // Initialize EGL & OpenGL
  Dali::DisplayConnection& displayConnection = mAdaptorInterfaces.GetDisplayConnectionInterface();
  displayConnection.Initialize();

  RenderSurfaceInterface* currentSurface = nullptr;

#if DALI_GLES_VERSION >= 30

  GraphicsInterface& graphics = mAdaptorInterfaces.GetGraphicsInterface();
  EglGraphics* eglGraphics = static_cast<EglGraphics *>(&graphics);

  // This will only be created once
  EglInterface* eglInterface = &eglGraphics->GetEglInterface();

  Internal::Adaptor::EglImplementation& eglImpl = static_cast<Internal::Adaptor::EglImplementation&>( *eglInterface );
  eglImpl.ChooseConfig( true, COLOR_DEPTH_32 ); // Always use this for shared context???

  // Create a surfaceless OpenGL context for shared resources
  eglImpl.CreateContext();
  eglImpl.MakeContextCurrent( EGL_NO_SURFACE, eglImpl.GetContext() );

#else // DALI_GLES_VERSION >= 30

  currentSurface = mAdaptorInterfaces.GetRenderSurfaceInterface();
  if( currentSurface )
  {
    currentSurface->InitializeGraphics();
    currentSurface->MakeContextCurrent();
  }

#endif

  // Tell core it has a context
  mCore.ContextCreated();

>>>>>>> ce102258
  NotifyThreadInitialised();

  // Update time
  uint64_t lastFrameTime;
  TimeService::GetNanoseconds( lastFrameTime );

  LOG_UPDATE_RENDER( "THREAD INITIALISED" );

  bool useElapsedTime = true;
  bool updateRequired = true;
  uint64_t timeToSleepUntil = 0;
  int extraFramesDropped = 0;

  const unsigned int renderToFboInterval = mEnvironmentOptions.GetRenderToFboInterval();
  const bool renderToFboEnabled = 0u != renderToFboInterval;
  unsigned int frameCount = 0u;

  while( UpdateRenderReady( useElapsedTime, updateRequired, timeToSleepUntil ) )
  {
    LOG_UPDATE_RENDER_TRACE;

    // Performance statistics are logged upon a VSYNC tick so use this point for a VSync marker
    AddPerformanceMarker( PerformanceInterface::VSYNC );

    uint64_t currentFrameStartTime = 0;
    TimeService::GetNanoseconds( currentFrameStartTime );

    const uint64_t timeSinceLastFrame = currentFrameStartTime - lastFrameTime;

    // Optional FPS Tracking when continuously rendering
    if( useElapsedTime && mFpsTracker.Enabled() )
    {
      float absoluteTimeSinceLastRender = timeSinceLastFrame * NANOSECONDS_TO_SECOND;
      mFpsTracker.Track( absoluteTimeSinceLastRender );
    }

    lastFrameTime = currentFrameStartTime; // Store frame start time

    //////////////////////////////
    // REPLACE SURFACE
    //////////////////////////////

    Integration::RenderSurface* newSurface = ShouldSurfaceBeReplaced();
    if( DALI_UNLIKELY( newSurface ) )
    {
      LOG_UPDATE_RENDER_TRACE_FMT( "Replacing Surface" );

      // This is designed for replacing pixmap surfaces, but should work for window as well
      // we need to delete the surface and renderable (pixmap / window)
      // Then create a new pixmap/window and new surface
      // If the new surface has a different display connection, then the context will be lost

      mAdaptorInterfaces.GetDisplayConnectionInterface().Initialize();
<<<<<<< HEAD
      newSurface->InitializeGraphics( mAdaptorInterfaces.GetGraphicsInterface() );
=======
      newSurface->InitializeGraphics();
>>>>>>> ce102258
      newSurface->ReplaceGraphicsSurface();
      SurfaceReplaced();
    }

    const bool isRenderingToFbo = renderToFboEnabled && ( ( 0u == frameCount ) || ( 0u != frameCount % renderToFboInterval ) );
    ++frameCount;

    //////////////////////////////
    // UPDATE
    //////////////////////////////

    const unsigned int currentTime = currentFrameStartTime / NANOSECONDS_PER_MILLISECOND;
    const unsigned int nextFrameTime = currentTime + mDefaultFrameDurationMilliseconds;

    uint64_t noOfFramesSinceLastUpdate = 1;
    float frameDelta = 0.0f;
    if( useElapsedTime )
    {
      // If using the elapsed time, then calculate frameDelta as a multiple of mDefaultFrameDelta
      noOfFramesSinceLastUpdate += extraFramesDropped;

      frameDelta = mDefaultFrameDelta * noOfFramesSinceLastUpdate;
    }
    LOG_UPDATE_RENDER( "timeSinceLastFrame(%llu) noOfFramesSinceLastUpdate(%u) frameDelta(%.6f)", timeSinceLastFrame, noOfFramesSinceLastUpdate, frameDelta );

    Integration::UpdateStatus updateStatus;

    AddPerformanceMarker( PerformanceInterface::UPDATE_START );
    mCore.Update( frameDelta,
                  currentTime,
                  nextFrameTime,
                  updateStatus,
                  renderToFboEnabled,
                  isRenderingToFbo );
    AddPerformanceMarker( PerformanceInterface::UPDATE_END );

    unsigned int keepUpdatingStatus = updateStatus.KeepUpdating();

    // Tell the event-thread to wake up (if asleep) and send a notification event to Core if required
    if( updateStatus.NeedsNotification() )
    {
      mNotificationTrigger.Trigger();
      LOG_UPDATE_RENDER( "Notification Triggered" );
    }

    // Check resize
    bool shouldSurfaceBeResized = ShouldSurfaceBeResized();
    if( DALI_UNLIKELY( shouldSurfaceBeResized ) )
    {
      if( updateStatus.SurfaceRectChanged() )
      {
        LOG_UPDATE_RENDER_TRACE_FMT( "Resizing Surface" );
        SurfaceResized();
      }
    }

    // Optional logging of update/render status
    mUpdateStatusLogger.Log( keepUpdatingStatus );

    //////////////////////////////
    // RENDER
    //////////////////////////////

    mAdaptorInterfaces.GetDisplayConnectionInterface().ConsumeEvents();

    if( mPreRenderCallback != NULL )
    {
      bool keepCallback = CallbackBase::ExecuteReturn<bool>(*mPreRenderCallback);
      if( ! keepCallback )
      {
        delete mPreRenderCallback;
        mPreRenderCallback = NULL;
      }
    }
    Integration::RenderStatus renderStatus;

<<<<<<< HEAD
    //mRenderHelper.PreRender();
=======
#if DALI_GLES_VERSION >= 30
    // Make the shared surfaceless context as current before rendering
    eglImpl.MakeContextCurrent( EGL_NO_SURFACE, eglImpl.GetContext() );
#endif
>>>>>>> ce102258

    //AddPerformanceMarker( PerformanceInterface::RENDER_START );
    //mCore.Render( renderStatus, mForceClear );
    //AddPerformanceMarker( PerformanceInterface::RENDER_END );

    //mForceClear = false;

    //if( renderStatus.NeedsPostRender() )
    //{
      //mRenderHelper.PostRender( isRenderingToFbo );
    //}

<<<<<<< HEAD

=======
>>>>>>> ce102258
    // Trigger event thread to request Update/Render thread to sleep if update not required
    if( ( Integration::KeepUpdating::NOT_REQUESTED == keepUpdatingStatus ) && !renderStatus.NeedsUpdate() )
    {
      mSleepTrigger->Trigger();
      updateRequired = false;
      LOG_UPDATE_RENDER( "Sleep Triggered" );
    }
    else
    {
      updateRequired = true;
    }

    //////////////////////////////
    // FRAME TIME
    //////////////////////////////

    extraFramesDropped = 0;

    if (timeToSleepUntil == 0)
    {
      // If this is the first frame after the thread is initialized or resumed, we
      // use the actual time the current frame starts from to calculate the time to
      // sleep until the next frame.
      timeToSleepUntil = currentFrameStartTime + mDefaultFrameDurationNanoseconds;
    }
    else
    {
      // Otherwise, always use the sleep-until time calculated in the last frame to
      // calculate the time to sleep until the next frame. In this way, if there is
      // any time gap between the current frame and the next frame, or if update or
      // rendering in the current frame takes too much time so that the specified
      // sleep-until time has already passed, it will try to keep the frames syncing
      // by shortening the duration of the next frame.
      timeToSleepUntil += mDefaultFrameDurationNanoseconds;

      // Check the current time at the end of the frame
      uint64_t currentFrameEndTime = 0;
      TimeService::GetNanoseconds( currentFrameEndTime );
      while ( currentFrameEndTime > timeToSleepUntil + mDefaultFrameDurationNanoseconds )
      {
         // We are more than one frame behind already, so just drop the next frames
         // until the sleep-until time is later than the current time so that we can
         // catch up.
         timeToSleepUntil += mDefaultFrameDurationNanoseconds;
         extraFramesDropped++;
      }
    }

    // Render to FBO is intended to measure fps above 60 so sleep is not wanted.
    if( 0u == renderToFboInterval )
    {
      // Sleep until at least the the default frame duration has elapsed. This will return immediately if the specified end-time has already passed.
      TimeService::SleepUntil( timeToSleepUntil );
    }
  }

  mCore.GraphicsShutdown();
  currentSurface = mAdaptorInterfaces.GetRenderSurfaceInterface();
  if( currentSurface )
  {
    currentSurface->DestroySurface();
    currentSurface = nullptr;
  }

  LOG_UPDATE_RENDER( "THREAD DESTROYED" );

  // Uninstall the logging function
  mEnvironmentOptions.UnInstallLogFunction();
}

bool CombinedUpdateRenderController::UpdateRenderReady( bool& useElapsedTime, bool updateRequired, uint64_t& timeToSleepUntil )
{
  useElapsedTime = true;

  ConditionalWait::ScopedLock updateLock( mUpdateRenderThreadWaitCondition );
  while( ( ! mUpdateRenderRunCount || // Should try to wait if event-thread has paused the Update/Render thread
           ( mUpdateRenderThreadCanSleep && ! updateRequired && ! mPendingRequestUpdate ) ) && // Ensure we wait if we're supposed to be sleeping AND do not require another update
         ! mDestroyUpdateRenderThread && // Ensure we don't wait if the update-render-thread is supposed to be destroyed
         ! mNewSurface &&  // Ensure we don't wait if we need to replace the surface
         ! mSurfaceResized ) // Ensure we don't wait if we need to resize the surface
  {
    LOG_UPDATE_RENDER( "WAIT: mUpdateRenderRunCount:       %d", mUpdateRenderRunCount );
    LOG_UPDATE_RENDER( "      mUpdateRenderThreadCanSleep: %d, updateRequired: %d, mPendingRequestUpdate: %d", mUpdateRenderThreadCanSleep, updateRequired, mPendingRequestUpdate );
    LOG_UPDATE_RENDER( "      mDestroyUpdateRenderThread:  %d", mDestroyUpdateRenderThread );
    LOG_UPDATE_RENDER( "      mNewSurface:                 %d", mNewSurface );
    LOG_UPDATE_RENDER( "      mSurfaceResized:             %d", mSurfaceResized );
    LOG_UPDATE_RENDER( "      mRunning:                    %d", mRunning );

    // Reset the time when the thread is waiting, so the sleep-until time for
    // the first frame after resuming should be based on the actual start time
    // of the first frame.
    timeToSleepUntil = 0;

    if( ! mUpdateRenderRunCount )
    {
      mGraphics.Pause();
    }

    mUpdateRenderThreadWaitCondition.Wait( updateLock );

    if( mUpdateRenderRunCount && mRunning )
    {
      mGraphics.Resume();
    }

    if( ! mUseElapsedTimeAfterWait )
    {
      useElapsedTime = false;
    }
  }

  LOG_UPDATE_RENDER( "      mRunning:                    %d", mRunning );

  LOG_COUNTER_UPDATE_RENDER( "mUpdateRenderRunCount:       %d", mUpdateRenderRunCount );
  LOG_COUNTER_UPDATE_RENDER( "mUpdateRenderThreadCanSleep: %d, updateRequired: %d, mPendingRequestUpdate: %d", mUpdateRenderThreadCanSleep, updateRequired, mPendingRequestUpdate );
  LOG_COUNTER_UPDATE_RENDER( "mDestroyUpdateRenderThread:  %d", mDestroyUpdateRenderThread );
  LOG_COUNTER_UPDATE_RENDER( "mNewSurface:                 %d", mNewSurface );
  LOG_COUNTER_UPDATE_RENDER( "mSurfaceResized:             %d", mSurfaceResized );

  mUseElapsedTimeAfterWait = FALSE;
  mUpdateRenderThreadCanSleep = FALSE;
  mPendingRequestUpdate = FALSE;

  // If we've been asked to run Update/Render cycles a finite number of times then decrement so we wait after the
  // requested number of cycles
  if( mUpdateRenderRunCount > 0 )
  {
    --mUpdateRenderRunCount;
  }

  // Keep the update-render thread alive if this thread is NOT to be destroyed
  return ! mDestroyUpdateRenderThread;
}

Integration::RenderSurface* CombinedUpdateRenderController::ShouldSurfaceBeReplaced()
{
  ConditionalWait::ScopedLock lock( mUpdateRenderThreadWaitCondition );

  Integration::RenderSurface* newSurface = mNewSurface;
  mNewSurface = NULL;

  return newSurface;
}

void CombinedUpdateRenderController::SurfaceReplaced()
{
  // Just increment the semaphore
  sem_post( &mEventThreadSemaphore );
}

bool CombinedUpdateRenderController::ShouldSurfaceBeResized()
{
  ConditionalWait::ScopedLock lock( mUpdateRenderThreadWaitCondition );
  return mSurfaceResized;
}

void CombinedUpdateRenderController::SurfaceResized()
{
  ConditionalWait::ScopedLock lock( mUpdateRenderThreadWaitCondition );
  mSurfaceResized = FALSE;
}

///////////////////////////////////////////////////////////////////////////////////////////////////
// ALL THREADS
///////////////////////////////////////////////////////////////////////////////////////////////////

void CombinedUpdateRenderController::NotifyThreadInitialised()
{
  // Just increment the semaphore
  sem_post( &mEventThreadSemaphore );
}

void CombinedUpdateRenderController::AddPerformanceMarker( PerformanceInterface::MarkerType type )
{
  if( mPerformanceInterface )
  {
    mPerformanceInterface->AddMarker( type );
  }
}

/////////////////////////////////////////////////////////////////////////////////////////////////
// POST RENDERING: EVENT THREAD
/////////////////////////////////////////////////////////////////////////////////////////////////

void CombinedUpdateRenderController::PostRenderComplete()
{
  ConditionalWait::ScopedLock lock( mUpdateRenderThreadWaitCondition );
  mPostRendering = FALSE;
  mUpdateRenderThreadWaitCondition.Notify( lock );
}

///////////////////////////////////////////////////////////////////////////////////////////////////
// POST RENDERING: RENDER THREAD
///////////////////////////////////////////////////////////////////////////////////////////////////

void CombinedUpdateRenderController::PostRenderStarted()
{
  ConditionalWait::ScopedLock lock( mUpdateRenderThreadWaitCondition );
  mPostRendering = TRUE;
}

void CombinedUpdateRenderController::PostRenderWaitForCompletion()
{
  ConditionalWait::ScopedLock lock( mUpdateRenderThreadWaitCondition );
  while( mPostRendering &&
         ! mNewSurface &&                // We should NOT wait if we're replacing the surface
         ! mSurfaceResized &&            // We should NOT wait if we're resizing the surface
         ! mDestroyUpdateRenderThread )
  {
    mUpdateRenderThreadWaitCondition.Wait( lock );
  }
}

} // namespace Adaptor

} // namespace Internal

} // namespace Dali<|MERGE_RESOLUTION|>--- conflicted
+++ resolved
@@ -29,14 +29,9 @@
 #include <dali/internal/adaptor/common/combined-update-render-controller-debug.h>
 #include <dali/internal/system/common/environment-options.h>
 #include <dali/internal/system/common/time-service.h>
-<<<<<<< HEAD
-=======
 #include <dali/internal/adaptor/common/adaptor-internal-services.h>
 #include <dali/devel-api/adaptor-framework/thread-settings.h>
-#include <dali/internal/graphics/gles/egl-graphics.h>
-#include <dali/internal/graphics/gles/egl-implementation.h>
-#include <dali/internal/graphics/common/graphics-interface.h>
->>>>>>> ce102258
+#include <dali/graphics/graphics-interface.h>
 
 namespace Dali
 {
@@ -426,55 +421,17 @@
 
   LOG_UPDATE_RENDER( "THREAD CREATED" );
 
-<<<<<<< HEAD
   // Create graphics
   auto& graphics = mAdaptorInterfaces.GetGraphicsInterface();
   graphics.Create();
 
   // Create Graphics surface
-  RenderSurface* currentSurface = mAdaptorInterfaces.GetRenderSurfaceInterface();
+  RenderSurfaceInterface* currentSurface = mAdaptorInterfaces.GetRenderSurfaceInterface();
   if( currentSurface )
   {
     currentSurface->InitializeGraphics( graphics );
   }
 
-=======
-  // Initialize EGL & OpenGL
-  Dali::DisplayConnection& displayConnection = mAdaptorInterfaces.GetDisplayConnectionInterface();
-  displayConnection.Initialize();
-
-  RenderSurfaceInterface* currentSurface = nullptr;
-
-#if DALI_GLES_VERSION >= 30
-
-  GraphicsInterface& graphics = mAdaptorInterfaces.GetGraphicsInterface();
-  EglGraphics* eglGraphics = static_cast<EglGraphics *>(&graphics);
-
-  // This will only be created once
-  EglInterface* eglInterface = &eglGraphics->GetEglInterface();
-
-  Internal::Adaptor::EglImplementation& eglImpl = static_cast<Internal::Adaptor::EglImplementation&>( *eglInterface );
-  eglImpl.ChooseConfig( true, COLOR_DEPTH_32 ); // Always use this for shared context???
-
-  // Create a surfaceless OpenGL context for shared resources
-  eglImpl.CreateContext();
-  eglImpl.MakeContextCurrent( EGL_NO_SURFACE, eglImpl.GetContext() );
-
-#else // DALI_GLES_VERSION >= 30
-
-  currentSurface = mAdaptorInterfaces.GetRenderSurfaceInterface();
-  if( currentSurface )
-  {
-    currentSurface->InitializeGraphics();
-    currentSurface->MakeContextCurrent();
-  }
-
-#endif
-
-  // Tell core it has a context
-  mCore.ContextCreated();
-
->>>>>>> ce102258
   NotifyThreadInitialised();
 
   // Update time
@@ -528,11 +485,7 @@
       // If the new surface has a different display connection, then the context will be lost
 
       mAdaptorInterfaces.GetDisplayConnectionInterface().Initialize();
-<<<<<<< HEAD
       newSurface->InitializeGraphics( mAdaptorInterfaces.GetGraphicsInterface() );
-=======
-      newSurface->InitializeGraphics();
->>>>>>> ce102258
       newSurface->ReplaceGraphicsSurface();
       SurfaceReplaced();
     }
@@ -609,14 +562,7 @@
     }
     Integration::RenderStatus renderStatus;
 
-<<<<<<< HEAD
     //mRenderHelper.PreRender();
-=======
-#if DALI_GLES_VERSION >= 30
-    // Make the shared surfaceless context as current before rendering
-    eglImpl.MakeContextCurrent( EGL_NO_SURFACE, eglImpl.GetContext() );
-#endif
->>>>>>> ce102258
 
     //AddPerformanceMarker( PerformanceInterface::RENDER_START );
     //mCore.Render( renderStatus, mForceClear );
@@ -629,10 +575,7 @@
       //mRenderHelper.PostRender( isRenderingToFbo );
     //}
 
-<<<<<<< HEAD
-
-=======
->>>>>>> ce102258
+
     // Trigger event thread to request Update/Render thread to sleep if update not required
     if( ( Integration::KeepUpdating::NOT_REQUESTED == keepUpdatingStatus ) && !renderStatus.NeedsUpdate() )
     {
