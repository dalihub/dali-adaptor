--- conflicted
+++ resolved
@@ -411,23 +411,16 @@
 
   LOG_UPDATE_RENDER( "THREAD CREATED" );
 
-<<<<<<< HEAD
-
   // Create graphics
-  mGraphics.Create();
+  auto& graphics = mAdaptorInterfaces.GetGraphicsInterface();
+  graphics.Create();
 
   // Create Graphics surface
-  mRenderHelper.GetSurface()->CreateSurface( mGraphics );
-=======
   RenderSurface* currentSurface = mAdaptorInterfaces.GetRenderSurfaceInterface();
   if( currentSurface )
   {
-    currentSurface->InitializeGraphics( mAdaptorInterfaces.GetGraphicsInterface(), mAdaptorInterfaces.GetDisplayConnectionInterface() );
-  }
-
-  // Tell core it has a context
-  mCore.ContextCreated();
->>>>>>> 752d912e
+    currentSurface->InitializeGraphics( graphics );
+  }
 
   NotifyThreadInitialised();
 
@@ -556,35 +549,7 @@
         mPreRenderCallback = NULL;
       }
     }
-<<<<<<< HEAD
-=======
-
-    RenderSurface* currentSurface = mAdaptorInterfaces.GetRenderSurfaceInterface();
-    if( currentSurface )
-    {
-      currentSurface->PreRender( mSurfaceResized );
-    }
-
->>>>>>> 752d912e
     Integration::RenderStatus renderStatus;
-
-#if 0
-    mRenderHelper.PreRender();
-
-    AddPerformanceMarker( PerformanceInterface::RENDER_START );
-    mCore.Render( renderStatus, mForceClear );
-    AddPerformanceMarker( PerformanceInterface::RENDER_END );
-
-    mForceClear = false;
-
-    if( renderStatus.NeedsPostRender() )
-    {
-      if( currentSurface )
-      {
-        currentSurface->PostRender( isRenderingToFbo, ( mNewSurface != NULL ), mSurfaceResized );
-      }
-    }
-#endif
 
     // Trigger event thread to request Update/Render thread to sleep if update not required
     if( ( Integration::KeepUpdating::NOT_REQUESTED == keepUpdatingStatus ) && !renderStatus.NeedsUpdate() )
@@ -642,18 +607,12 @@
     }
   }
 
-<<<<<<< HEAD
-  // Shutdown EGL
-  mRenderHelper.ShutdownEgl();
-=======
-  // Inform core of context destruction & shutdown EGL
-  mCore.ContextDestroyed();
+
   if( currentSurface )
   {
     currentSurface->DestroySurface();
     currentSurface = nullptr;
   }
->>>>>>> 752d912e
 
   LOG_UPDATE_RENDER( "THREAD DESTROYED" );
 
