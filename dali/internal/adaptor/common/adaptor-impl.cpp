/*
 * Copyright (c) 2019 Samsung Electronics Co., Ltd.
 *
 * Licensed under the Apache License, Version 2.0 (the "License");
 * you may not use this file except in compliance with the License.
 * You may obtain a copy of the License at
 *
 * http://www.apache.org/licenses/LICENSE-2.0
 *
 * Unless required by applicable law or agreed to in writing, software
 * distributed under the License is distributed on an "AS IS" BASIS,
 * WITHOUT WARRANTIES OR CONDITIONS OF ANY KIND, either express or implied.
 * See the License for the specific language governing permissions and
 * limitations under the License.
 *
 */

// CLASS HEADER
#include <dali/internal/adaptor/common/adaptor-impl.h>
#include <dali/internal/adaptor/common/adaptor-builder-impl.h>

// EXTERNAL INCLUDES
#include <dali/public-api/common/stage.h>
#include <dali/public-api/actors/layer.h>
#include <dali/public-api/object/any.h>
#include <dali/devel-api/actors/actor-devel.h>

#include <dali/graphics/graphics-interface.h>

#include <dali/integration-api/debug.h>
#include <dali/integration-api/core.h>
#include <dali/integration-api/profiling.h>
#include <dali/integration-api/input-options.h>
#include <dali/integration-api/events/touch-event-integ.h>
#include <dali/integration-api/processor-interface.h>

// INTERNAL INCLUDES
#include <dali/public-api/dali-adaptor-common.h>

#include <dali/devel-api/text-abstraction/font-client.h>

#include <dali/internal/accessibility/common/accessibility-adaptor-impl.h>
#include <dali/internal/accessibility/common/tts-player-impl.h>
#include <dali/internal/adaptor/common/lifecycle-observer.h>
#include <dali/internal/clipboard/common/clipboard-impl.h>
#include <dali/internal/graphics/common/vsync-monitor.h>

#include <dali/internal/imaging/common/image-loader-plugin-proxy.h>
#include <dali/internal/imaging/common/image-loader.h>
#include <dali/internal/input/common/gesture-manager.h>
#include <dali/internal/system/common/callback-manager.h>
#include <dali/internal/system/common/locale-utils.h>
#include <dali/internal/system/common/logging.h>
#include <dali/internal/system/common/object-profiler.h>
#include <dali/internal/system/common/performance-interface-factory.h>
#include <dali/internal/system/common/thread-controller.h>
#include <dali/internal/window-system/common/display-connection.h>
#include <dali/internal/window-system/common/event-handler.h>
#include <dali/internal/window-system/common/window-impl.h>
#include <dali/internal/window-system/common/window-render-surface.h>



using Dali::TextAbstraction::FontClient;

namespace Dali
{

namespace Internal
{

namespace Adaptor
{

namespace
{
thread_local Adaptor* gThreadLocalAdaptor = NULL; // raw thread specific pointer to allow Adaptor::Get
} // unnamed namespace

Dali::Adaptor* Adaptor::New( Dali::Window window, Dali::RenderSurfaceInterface *surface, Dali::Configuration::ContextLoss configuration, EnvironmentOptions* environmentOptions )
{
  Dali::Adaptor* adaptor = new Dali::Adaptor;
  Adaptor* impl = new Adaptor( window, *adaptor, surface, environmentOptions );
  adaptor->mImpl = impl;

  AdaptorBuilder& adaptorBuilder( AdaptorBuilder::Get( *environmentOptions ) );
  auto& graphicsFactory = adaptorBuilder.GetGraphicsFactory();

  impl->Initialize( graphicsFactory, configuration );

  return adaptor;
}

Dali::Adaptor* Adaptor::New( Dali::Window window, Dali::Configuration::ContextLoss configuration, EnvironmentOptions* environmentOptions )
{
  Window& windowImpl = Dali::GetImplementation( window );
  Dali::Adaptor* adaptor = New( window, windowImpl.GetSurface(), configuration, environmentOptions );
  windowImpl.SetAdaptor( *adaptor );
  return adaptor;
}

<<<<<<< HEAD
Dali::Adaptor* Adaptor::New( GraphicsFactoryInterface& graphicsFactory, Any nativeWindow, RenderSurface *surface, Dali::Configuration::ContextLoss configuration, EnvironmentOptions* environmentOptions )
=======
Dali::Adaptor* Adaptor::New( GraphicsFactory& graphicsFactory, Dali::Window window, Dali::RenderSurfaceInterface *surface, Dali::Configuration::ContextLoss configuration, EnvironmentOptions* environmentOptions )
>>>>>>> ce102258
{
  Dali::Adaptor* adaptor = new Dali::Adaptor; // Public adaptor
  Adaptor* impl = new Adaptor( window, *adaptor, surface, environmentOptions ); // Impl adaptor
  adaptor->mImpl = impl;

  impl->Initialize( graphicsFactory, configuration );

  return adaptor;
} // Called second

Dali::Adaptor* Adaptor::New( GraphicsFactoryInterface& graphicsFactory, Dali::Window window, Dali::Configuration::ContextLoss configuration, EnvironmentOptions* environmentOptions )
{
  Window& windowImpl = Dali::GetImplementation( window );
  Dali::Adaptor* adaptor = New( graphicsFactory, window, windowImpl.GetSurface(), configuration, environmentOptions );
  windowImpl.SetAdaptor( *adaptor );
  return adaptor;
} // Called first

void Adaptor::Initialize( GraphicsFactoryInterface& graphicsFactory, Dali::Configuration::ContextLoss configuration )
{
  // all threads here (event, update, and render) will send their logs to TIZEN Platform's LogMessage handler.
  Dali::Integration::Log::LogFunction logFunction( Dali::TizenPlatform::LogMessage );
  mEnvironmentOptions->SetLogFunction( logFunction );
  mEnvironmentOptions->InstallLogFunction(); // install logging for main thread

  mPlatformAbstraction = new TizenPlatform::TizenPlatformAbstraction;

  std::string path;
  GetDataStoragePath( path );
  mPlatformAbstraction->SetDataStoragePath( path );

  ResourcePolicy::DataRetention dataRetentionPolicy = ResourcePolicy::DALI_DISCARDS_ALL_DATA;
  if( configuration == Dali::Configuration::APPLICATION_DOES_NOT_HANDLE_CONTEXT_LOSS )
  {
    dataRetentionPolicy = ResourcePolicy::DALI_DISCARDS_ALL_DATA;
  }

  // Note, Tizen does not use DALI_RETAINS_ALL_DATA, as it can reload images from files automatically.

  if( mEnvironmentOptions->PerformanceServerRequired() )
  {
    mPerformanceInterface = PerformanceInterfaceFactory::CreateInterface( *this, *mEnvironmentOptions );
  }

  mEnvironmentOptions->CreateTraceManager( mPerformanceInterface );
  mEnvironmentOptions->InstallTraceFunction(); // install tracing for main thread

  mCallbackManager = CallbackManager::New();

  WindowPtr defaultWindow = mWindows.front();

  DALI_ASSERT_DEBUG( defaultWindow->GetSurface() && "Surface not initialized" );

  PositionSize size = defaultWindow->GetSurface()->GetPositionSize();

  mGestureManager = new GestureManager(*this, Vector2(static_cast<float>(size.width), static_cast<float>(size.height)), mCallbackManager, *mEnvironmentOptions);

<<<<<<< HEAD
  mGraphics = &graphicsFactory.Create(size);
=======
  mGraphics = &( graphicsFactory.Create() );
  mGraphics->Initialize( mEnvironmentOptions );

  auto eglGraphics = static_cast<EglGraphics *>( mGraphics ); // This interface is temporary until Core has been updated to match

  // This will only be created once
  eglGraphics->Create();

  GlImplementation& mGLES = eglGraphics->GetGlesInterface();
  EglSyncImplementation& eglSyncImpl = eglGraphics->GetSyncImplementation();
>>>>>>> ce102258

  mCore = Integration::Core::New( *this,
                                  *mPlatformAbstraction,
                                  mGraphics->GetController(),
                                  *mGestureManager,
                                  dataRetentionPolicy,
                                  ( 0u != mEnvironmentOptions->GetRenderToFboInterval() ) ? Integration::RenderToFrameBuffer::TRUE : Integration::RenderToFrameBuffer::FALSE,
                                  mGraphics->GetDepthBufferRequired(),
                                  mGraphics->GetStencilBufferRequired() );

  defaultWindow->SetAdaptor( *this );

  const unsigned int timeInterval = mEnvironmentOptions->GetObjectProfilerInterval();
  if( 0u < timeInterval )
  {
    mObjectProfiler = new ObjectProfiler( timeInterval );
  }

  mNotificationTrigger = mTriggerEventFactory.CreateTriggerEvent( MakeCallback( this, &Adaptor::ProcessCoreEvents ), TriggerEventInterface::KEEP_ALIVE_AFTER_TRIGGER);

  mVSyncMonitor = new VSyncMonitor;

  mDisplayConnection = Dali::DisplayConnection::New( *mGraphics, defaultWindow->GetSurface()->GetSurfaceType() );

  mThreadController = new ThreadController( *this, *mGraphics, *mEnvironmentOptions );

  // Should be called after Core creation
  if( mEnvironmentOptions->GetPanGestureLoggingLevel() )
  {
    Integration::EnableProfiling( Dali::Integration::PROFILING_TYPE_PAN_GESTURE );
  }
  if( mEnvironmentOptions->GetPanGesturePredictionMode() >= 0 )
  {
    Integration::SetPanGesturePredictionMode(mEnvironmentOptions->GetPanGesturePredictionMode());
  }
  if( mEnvironmentOptions->GetPanGesturePredictionAmount() >= 0 )
  {
    Integration::SetPanGesturePredictionAmount(mEnvironmentOptions->GetPanGesturePredictionAmount());
  }
  if( mEnvironmentOptions->GetPanGestureMaximumPredictionAmount() >= 0 )
  {
    Integration::SetPanGestureMaximumPredictionAmount(mEnvironmentOptions->GetPanGestureMaximumPredictionAmount());
  }
  if( mEnvironmentOptions->GetPanGestureMinimumPredictionAmount() >= 0 )
  {
    Integration::SetPanGestureMinimumPredictionAmount(mEnvironmentOptions->GetPanGestureMinimumPredictionAmount());
  }
  if( mEnvironmentOptions->GetPanGesturePredictionAmountAdjustment() >= 0 )
  {
    Integration::SetPanGesturePredictionAmountAdjustment(mEnvironmentOptions->GetPanGesturePredictionAmountAdjustment());
  }
  if( mEnvironmentOptions->GetPanGestureSmoothingMode() >= 0 )
  {
    Integration::SetPanGestureSmoothingMode(mEnvironmentOptions->GetPanGestureSmoothingMode());
  }
  if( mEnvironmentOptions->GetPanGestureSmoothingAmount() >= 0.0f )
  {
    Integration::SetPanGestureSmoothingAmount(mEnvironmentOptions->GetPanGestureSmoothingAmount());
  }
  if( mEnvironmentOptions->GetPanGestureUseActualTimes() >= 0 )
  {
    Integration::SetPanGestureUseActualTimes( mEnvironmentOptions->GetPanGestureUseActualTimes() == 0 ? true : false );
  }
  if( mEnvironmentOptions->GetPanGestureInterpolationTimeRange() >= 0 )
  {
    Integration::SetPanGestureInterpolationTimeRange( mEnvironmentOptions->GetPanGestureInterpolationTimeRange() );
  }
  if( mEnvironmentOptions->GetPanGestureScalarOnlyPredictionEnabled() >= 0 )
  {
    Integration::SetPanGestureScalarOnlyPredictionEnabled( mEnvironmentOptions->GetPanGestureScalarOnlyPredictionEnabled() == 0 ? true : false  );
  }
  if( mEnvironmentOptions->GetPanGestureTwoPointPredictionEnabled() >= 0 )
  {
    Integration::SetPanGestureTwoPointPredictionEnabled( mEnvironmentOptions->GetPanGestureTwoPointPredictionEnabled() == 0 ? true : false  );
  }
  if( mEnvironmentOptions->GetPanGestureTwoPointInterpolatePastTime() >= 0 )
  {
    Integration::SetPanGestureTwoPointInterpolatePastTime( mEnvironmentOptions->GetPanGestureTwoPointInterpolatePastTime() );
  }
  if( mEnvironmentOptions->GetPanGestureTwoPointVelocityBias() >= 0.0f )
  {
    Integration::SetPanGestureTwoPointVelocityBias( mEnvironmentOptions->GetPanGestureTwoPointVelocityBias() );
  }
  if( mEnvironmentOptions->GetPanGestureTwoPointAccelerationBias() >= 0.0f )
  {
    Integration::SetPanGestureTwoPointAccelerationBias( mEnvironmentOptions->GetPanGestureTwoPointAccelerationBias() );
  }
  if( mEnvironmentOptions->GetPanGestureMultitapSmoothingRange() >= 0 )
  {
    Integration::SetPanGestureMultitapSmoothingRange( mEnvironmentOptions->GetPanGestureMultitapSmoothingRange() );
  }

  // Set max texture size
  if( mEnvironmentOptions->GetMaxTextureSize() > 0 )
  {
    Dali::TizenPlatform::ImageLoader::SetMaxTextureSize( mEnvironmentOptions->GetMaxTextureSize() );
  }
}

Adaptor::~Adaptor()
{
  // Ensure stop status
  Stop();

  // set to NULL first as we do not want any access to Adaptor as it is being destroyed.
  gThreadLocalAdaptor = NULL;

  for ( ObserverContainer::iterator iter = mObservers.begin(), endIter = mObservers.end(); iter != endIter; ++iter )
  {
    (*iter)->OnDestroy();
  }

  // Clear out all the handles to Windows
  mWindows.clear();

  delete mThreadController; // this will shutdown render thread, which will call Core::ContextDestroyed before exit
  delete mVSyncMonitor;
  delete mObjectProfiler;

  delete mCore;

  delete mGestureManager;
  delete mDisplayConnection;
  delete mPlatformAbstraction;
  delete mCallbackManager;
  delete mPerformanceInterface;

  mGraphics->Destroy();

  // uninstall it on this thread (main actor thread)
  Dali::Integration::Log::UninstallLogFunction();

  // Delete environment options if we own it
  if( mEnvironmentOptionsOwned )
  {
    delete mEnvironmentOptions;
  }
}

void Adaptor::Start()
{
  // It doesn't support restart after stop at this moment to support restarting, need more testing
  if( READY != mState )
  {
    return;
  }

  mCore->Initialize();

  SetupSystemInformation();

  // Start the callback manager
  mCallbackManager->Start();

  WindowPtr defaultWindow = mWindows.front();

  if( mDeferredRotationObserver != NULL )
  {
    defaultWindow->SetRotationObserver( mDeferredRotationObserver );
    mDeferredRotationObserver = NULL;
  }

  unsigned int dpiHor, dpiVer;
  dpiHor = dpiVer = 0;

  defaultWindow->GetSurface()->GetDpi( dpiHor, dpiVer );

  // set the DPI value for font rendering
  FontClient fontClient = FontClient::Get();
  fontClient.SetDpi( dpiHor, dpiVer );

  // Tell the core the size of the surface just before we start the render-thread
<<<<<<< HEAD
  PositionSize size = defaultWindow.surface->GetPositionSize();

  mCore->SurfaceResized( size.width, size.height );
  mGraphics->SurfaceResized( size.width, size.height );
=======
  mCore->SurfaceResized( defaultWindow->GetSurface() );
>>>>>>> ce102258

  // Initialize the thread controller
  mThreadController->Initialize();

  ProcessCoreEvents(); // Ensure any startup messages are processed.

  // Initialize the image loader plugin
  Internal::Adaptor::ImageLoaderPluginProxy::Initialize();

  for ( ObserverContainer::iterator iter = mObservers.begin(), endIter = mObservers.end(); iter != endIter; ++iter )
  {
    (*iter)->OnStart();
  }
}

// Dali::Internal::Adaptor::Adaptor::Pause
void Adaptor::Pause()
{
  // Only pause the adaptor if we're actually running.
  if( RUNNING == mState )
  {
    // Inform observers that we are about to be paused.
    for( ObserverContainer::iterator iter = mObservers.begin(), endIter = mObservers.end(); iter != endIter; ++iter )
    {
      (*iter)->OnPause();
    }

    // Pause all windows event handlers when adaptor paused
    for( WindowPtr window : mWindows )
    {
      window->Pause();
    }

    mThreadController->Pause();
    mState = PAUSED;

    // Ensure any messages queued during pause callbacks are processed by doing another update.
    RequestUpdateOnce();

    DALI_LOG_RELEASE_INFO( "Adaptor::Pause: Paused\n" );
  }
  else
  {
    DALI_LOG_RELEASE_INFO( "Adaptor::Pause: Not paused [%d]\n", mState );
  }
}

// Dali::Internal::Adaptor::Adaptor::Resume
void Adaptor::Resume()
{
  // Only resume the adaptor if we are in the suspended state.
  if( PAUSED == mState )
  {
    mState = RUNNING;

    // Reset the event handlers when adaptor resumed
    for( WindowPtr window : mWindows )
    {
      window->Resume();
    }

    // Inform observers that we have resumed.
    for( ObserverContainer::iterator iter = mObservers.begin(), endIter = mObservers.end(); iter != endIter; ++iter )
    {
      (*iter)->OnResume();
    }

    // Trigger processing of events queued up while paused
    mCore->ProcessEvents();

    // Do at end to ensure our first update/render after resumption includes the processed messages as well
    mThreadController->Resume();

    DALI_LOG_RELEASE_INFO( "Adaptor::Resume: Resumed\n");
  }
  else
  {
    DALI_LOG_RELEASE_INFO( "Adaptor::Resume: Not resumed [%d]\n", mState );
  }
}

void Adaptor::Stop()
{
  if( RUNNING == mState ||
      PAUSED  == mState ||
      PAUSED_WHILE_HIDDEN == mState )
  {
    for( ObserverContainer::iterator iter = mObservers.begin(), endIter = mObservers.end(); iter != endIter; ++iter )
    {
      (*iter)->OnStop();
    }

    mThreadController->Stop();

    // Delete the TTS player
    for( int i =0; i < Dali::TtsPlayer::MODE_NUM; i++ )
    {
      if( mTtsPlayers[i] )
      {
        mTtsPlayers[i].Reset();
      }
    }

    // Destroy the image loader plugin
    Internal::Adaptor::ImageLoaderPluginProxy::Destroy();

    delete mNotificationTrigger;
    mNotificationTrigger = NULL;

    mCallbackManager->Stop();

    mState = STOPPED;

    DALI_LOG_RELEASE_INFO( "Adaptor::Stop\n" );
  }
}

void Adaptor::FeedTouchPoint( TouchPoint& point, int timeStamp )
{
  mWindows.front()->FeedTouchPoint( point, timeStamp );
}

void Adaptor::FeedWheelEvent( WheelEvent& wheelEvent )
{
  mWindows.front()->FeedWheelEvent( wheelEvent );
}

void Adaptor::FeedKeyEvent( KeyEvent& keyEvent )
{
  mWindows.front()->FeedKeyEvent( keyEvent );
}

void Adaptor::ReplaceSurface( Dali::Window window, Dali::RenderSurfaceInterface& newSurface )
{
<<<<<<< HEAD
  PositionSize positionSize = newSurface.GetPositionSize();

  // Let the core know the surface size has changed
  mCore->SurfaceResized( positionSize.width, positionSize.height );

  //@todo Inform Graphics subsystem?

  mResizedSignal.Emit( mAdaptor );

  WindowPane newDefaultWindow;
  newDefaultWindow.nativeWindow = nativeWindow;
  newDefaultWindow.surface = &newSurface;

  WindowPane oldDefaultWindow = mWindowFrame.front();
=======
  Window* windowImpl = &Dali::GetImplementation( window );
  for( WindowPtr windowPtr : mWindows )
  {
    if( windowPtr.Get() == windowImpl ) // the window is not deleted
    {
      // Let the core know the surface size has changed
      mCore->SurfaceResized( &newSurface );
>>>>>>> ce102258

      mResizedSignal.Emit( mAdaptor );

      windowImpl->SetSurface( static_cast<WindowRenderSurface*>( &newSurface ) );

      // Flush the event queue to give the update-render thread chance
      // to start processing messages for new camera setup etc as soon as possible
      ProcessCoreEvents();

      // This method blocks until the render thread has completed the replace.
      mThreadController->ReplaceSurface( &newSurface );
      break;
    }
  }
}

Dali::RenderSurfaceInterface& Adaptor::GetSurface() const
{
  return *mWindows.front()->GetSurface();
}

void Adaptor::ReleaseSurfaceLock()
{
  mWindows.front()->GetSurface()->ReleaseLock();
}

Dali::TtsPlayer Adaptor::GetTtsPlayer(Dali::TtsPlayer::Mode mode)
{
  if( !mTtsPlayers[mode] )
  {
    // Create the TTS player when it needed, because it can reduce launching time.
    mTtsPlayers[mode] = TtsPlayer::New(mode);
  }

  return mTtsPlayers[mode];
}

bool Adaptor::AddIdle( CallbackBase* callback, bool hasReturnValue, bool forceAdd )
{
  bool idleAdded(false);

  // Only add an idle if the Adaptor is actually running
  if( RUNNING == mState || READY == mState || forceAdd )
  {
    idleAdded = mCallbackManager->AddIdleCallback( callback, hasReturnValue );
  }

  return idleAdded;
}

void Adaptor::RemoveIdle( CallbackBase* callback )
{
  mCallbackManager->RemoveIdleCallback( callback );
}

void Adaptor::SetPreRenderCallback( CallbackBase* callback )
{
  mThreadController->SetPreRenderCallback( callback );
}

bool Adaptor::AddWindow( Dali::Window* childWindow, const std::string& childWindowName, const std::string& childWindowClassName, const bool& childWindowMode )
{
  Window& windowImpl = Dali::GetImplementation( *childWindow );
  windowImpl.SetAdaptor( Get() );

  // Add the new Window to the container - the order is not important
  mWindows.push_back( WindowPtr( &windowImpl ) );
  return true;
}

bool Adaptor::RemoveWindow( Dali::Window* childWindow )
{
  Window& windowImpl = Dali::GetImplementation( *childWindow );
  for ( WindowContainer::iterator iter = mWindows.begin(); iter != mWindows.end(); ++iter )
  {
    if( *iter == &windowImpl )
    {
      mWindows.erase( iter );
      return true;
    }
  }

  return false;
}

bool Adaptor::RemoveWindow( std::string childWindowName )
{
  for ( WindowContainer::iterator iter = mWindows.begin(); iter != mWindows.end(); ++iter )
  {
    if( ( *iter )->GetName() == childWindowName )
    {
      mWindows.erase( iter );
      return true;
    }
  }

  return false;
}

bool Adaptor::RemoveWindow( Window* childWindow )
{
  for ( WindowContainer::iterator iter = mWindows.begin(); iter != mWindows.end(); ++iter )
  {
    if( ( *iter )->GetId() == childWindow->GetId() )
    {
      mWindows.erase( iter );
      return true;
    }
  }

  return false;
}

Dali::Adaptor& Adaptor::Get()
{
  DALI_ASSERT_ALWAYS( IsAvailable() && "Adaptor not instantiated" );
  return gThreadLocalAdaptor->mAdaptor;
}

bool Adaptor::IsAvailable()
{
  return gThreadLocalAdaptor != NULL;
}

void Adaptor::SceneCreated()
{
  mCore->SceneCreated();
}

Dali::Integration::Core& Adaptor::GetCore()
{
  return *mCore;
}

void Adaptor::SetRenderRefreshRate( unsigned int numberOfVSyncsPerRender )
{
  mThreadController->SetRenderRefreshRate( numberOfVSyncsPerRender );
}

void Adaptor::SetUseHardwareVSync( bool useHardware )
{
  mVSyncMonitor->SetUseHardwareVSync( useHardware );
}

Dali::DisplayConnection& Adaptor::GetDisplayConnectionInterface()
{
  DALI_ASSERT_DEBUG( mDisplayConnection && "Display connection not created" );
  return *mDisplayConnection;
}

Dali::Graphics::GraphicsInterface& Adaptor::GetGraphicsInterface()
{
  DALI_ASSERT_DEBUG( mGraphics && "Graphics interface not created" );
  return *mGraphics;
}

Dali::Integration::PlatformAbstraction& Adaptor::GetPlatformAbstractionInterface()
{
  return *mPlatformAbstraction;
}

TriggerEventInterface& Adaptor::GetProcessCoreEventsTrigger()
{
  return *mNotificationTrigger;
}

TriggerEventFactoryInterface& Adaptor::GetTriggerEventFactoryInterface()
{
  return mTriggerEventFactory;
}

SocketFactoryInterface& Adaptor::GetSocketFactoryInterface()
{
  return mSocketFactory;
}

Dali::RenderSurfaceInterface* Adaptor::GetRenderSurfaceInterface()
{
  if( !mWindows.empty() )
  {
    return mWindows.front()->GetSurface();
  }

  return nullptr;
}

VSyncMonitorInterface* Adaptor::GetVSyncMonitorInterface()
{
  return mVSyncMonitor;
}

TraceInterface& Adaptor::GetKernelTraceInterface()
{
  return mKernelTracer;
}

TraceInterface& Adaptor::GetSystemTraceInterface()
{
  return mSystemTracer;
}

PerformanceInterface* Adaptor::GetPerformanceInterface()
{
  return mPerformanceInterface;
}

Integration::PlatformAbstraction& Adaptor::GetPlatformAbstraction() const
{
  DALI_ASSERT_DEBUG( mPlatformAbstraction && "PlatformAbstraction not created" );
  return *mPlatformAbstraction;
}

void Adaptor::SetDragAndDropDetector( DragAndDropDetectorPtr detector )
{
  mDragAndDropDetector = detector;
}

void Adaptor::SetRotationObserver( RotationObserver* observer )
{
  WindowPtr defaultWindow = mWindows.front();
  if( !defaultWindow->SetRotationObserver( observer ) && mState == READY )
  {
    // Set once event handler exists
    mDeferredRotationObserver = observer;
  }
}

void Adaptor::DestroyTtsPlayer(Dali::TtsPlayer::Mode mode)
{
  if( mTtsPlayers[mode] )
  {
    mTtsPlayers[mode].Reset();
  }
}

void Adaptor::SetMinimumPinchDistance(float distance)
{
  if( mGestureManager )
  {
    mGestureManager->SetMinimumPinchDistance(distance);
  }
}

Any Adaptor::GetNativeWindowHandle()
{
  return mWindows.front()->GetNativeHandle();
}

Any Adaptor::GetGraphicsDisplay()
{
  Any display;

#if 0
  if (mGraphics)
  {
    auto eglGraphics = static_cast<eglGraphics *>( mGraphics ); // This interface is temporary until Core has been updated to match

    EglImplementation& eglImpl = eglGraphics->GetEglImplementation();
    display = eglImpl.GetDisplay();
  }
#endif

  return display;
}

void Adaptor::SetUseRemoteSurface(bool useRemoteSurface)
{
  mUseRemoteSurface = useRemoteSurface;
}

void Adaptor::AddObserver( LifeCycleObserver& observer )
{
  ObserverContainer::iterator match ( find(mObservers.begin(), mObservers.end(), &observer) );

  if ( match == mObservers.end() )
  {
    mObservers.push_back( &observer );
  }
}

void Adaptor::RemoveObserver( LifeCycleObserver& observer )
{
  ObserverContainer::iterator match ( find(mObservers.begin(), mObservers.end(), &observer) );

  if ( match != mObservers.end() )
  {
    mObservers.erase( match );
  }
}

void Adaptor::QueueCoreEvent(const Dali::Integration::Event& event)
{
  if( mCore )
  {
    mCore->QueueEvent(event);
  }
}

void Adaptor::ProcessCoreEvents()
{
  if( mCore )
  {
    if( mPerformanceInterface )
    {
      mPerformanceInterface->AddMarker( PerformanceInterface::PROCESS_EVENTS_START );
    }

    mCore->ProcessEvents();

    if( mPerformanceInterface )
    {
      mPerformanceInterface->AddMarker( PerformanceInterface::PROCESS_EVENTS_END );
    }
  }
}

void Adaptor::RequestUpdate( bool forceUpdate )
{
  switch( mState )
  {
    case RUNNING:
    {
      mThreadController->RequestUpdate();
      break;
    }
    case PAUSED:
    case PAUSED_WHILE_HIDDEN:
    {
      // When Dali applications are partially visible behind the lock-screen,
      // the indicator must be updated (therefore allow updates in the PAUSED state)
      if( forceUpdate )
      {
        mThreadController->RequestUpdateOnce();
      }
      break;
    }
    default:
    {
      // Do nothing
      break;
    }
  }
}

void Adaptor::RequestProcessEventsOnIdle( bool forceProcess )
{
  // Only request a notification if the Adaptor is actually running
  // and we haven't installed the idle notification
  if( ( ! mNotificationOnIdleInstalled ) && ( RUNNING == mState || READY == mState || forceProcess ) )
  {
    mNotificationOnIdleInstalled = AddIdleEnterer( MakeCallback( this, &Adaptor::ProcessCoreEventsFromIdle ), forceProcess );
  }
}

void Adaptor::OnWindowShown()
{
  if ( PAUSED_WHILE_HIDDEN == mState )
  {
    // Adaptor can now be resumed
    mState = PAUSED;

    Resume();

    // Force a render task
    RequestUpdateOnce();
  }
  else
  {
    DALI_LOG_RELEASE_INFO( "Adaptor::OnWindowShown: Not shown [%d]\n", mState );
  }
}

void Adaptor::OnWindowHidden()
{
  if ( RUNNING == mState )
  {
    Pause();

    // Adaptor cannot be resumed until the window is shown
    mState = PAUSED_WHILE_HIDDEN;
  }
  else
  {
    DALI_LOG_RELEASE_INFO( "Adaptor::OnWindowHidden: Not hidden [%d]\n", mState );
  }
}

// Dali::Internal::Adaptor::Adaptor::OnDamaged
void Adaptor::OnDamaged( const DamageArea& area )
{
  // This is needed for the case where Dali window is partially obscured
  RequestUpdate( false );
}

void Adaptor::SurfaceResizePrepare( Dali::RenderSurfaceInterface* surface, SurfaceSize surfaceSize )
{
  // Let the core know the surface size has changed
  mCore->SurfaceResized( surface );

  //@todo Inform graphics subsystem
  //mGraphics->SurfaceResized( surfaceSize.width, surfaceSize.height );

  mResizedSignal.Emit( mAdaptor );
}

void Adaptor::SurfaceResizeComplete( Dali::RenderSurfaceInterface* surface, SurfaceSize surfaceSize )
{
  // Flush the event queue to give the update-render thread chance
  // to start processing messages for new camera setup etc as soon as possible
  ProcessCoreEvents();

  mThreadController->ResizeSurface();
}

void Adaptor::NotifySceneCreated()
{
  GetCore().SceneCreated();

  // Flush the event queue to give the update-render thread chance
  // to start processing messages for new camera setup etc as soon as possible
  ProcessCoreEvents();

  // Start thread controller after the scene has been created
  mThreadController->Start();

  // Process after surface is created (registering to remote surface provider if required)
  SurfaceInitialized();

  mState = RUNNING;

  DALI_LOG_RELEASE_INFO( "Adaptor::NotifySceneCreated\n" );
}

void Adaptor::NotifyLanguageChanged()
{
  mLanguageChangedSignal.Emit( mAdaptor );
}

void Adaptor::RenderOnce()
{
  RequestUpdateOnce();
}

const LogFactoryInterface& Adaptor::GetLogFactory()
{
  return *mEnvironmentOptions;
}

void Adaptor::RegisterProcessor( Integration::Processor& processor )
{
  GetCore().RegisterProcessor(processor);
}

void Adaptor::UnregisterProcessor( Integration::Processor& processor )
{
  GetCore().UnregisterProcessor(processor);
}

void Adaptor::RequestUpdateOnce()
{
  if( mThreadController )
  {
    mThreadController->RequestUpdateOnce();
  }
}

bool Adaptor::ProcessCoreEventsFromIdle()
{
  ProcessCoreEvents();

  // the idle handle automatically un-installs itself
  mNotificationOnIdleInstalled = false;

  return false;
}

Adaptor::Adaptor(Dali::Window window, Dali::Adaptor& adaptor, Dali::RenderSurfaceInterface* surface, EnvironmentOptions* environmentOptions)
: mResizedSignal(),
  mLanguageChangedSignal(),
  mAdaptor( adaptor ),
  mState( READY ),
  mCore( nullptr ),
  mThreadController( nullptr ),
  mVSyncMonitor( nullptr ),
  mGraphics( nullptr ),
  mDisplayConnection( nullptr ),
  mWindows(),
  mPlatformAbstraction( nullptr ),
  mCallbackManager( nullptr ),
  mNotificationOnIdleInstalled( false ),
  mNotificationTrigger( nullptr ),
  mGestureManager( nullptr ),
  mDaliFeedbackPlugin(),
  mFeedbackController( nullptr ),
  mTtsPlayers(),
  mObservers(),
  mDragAndDropDetector(),
  mDeferredRotationObserver( nullptr ),
  mEnvironmentOptions( environmentOptions ? environmentOptions : new EnvironmentOptions /* Create the options if not provided */),
  mPerformanceInterface( nullptr ),
  mKernelTracer(),
  mSystemTracer(),
  mTriggerEventFactory(),
  mObjectProfiler( nullptr ),
  mSocketFactory(),
  mEnvironmentOptionsOwned( environmentOptions ? false : true /* If not provided then we own the object */ ),
  mUseRemoteSurface( false )
{
  DALI_ASSERT_ALWAYS( !IsAvailable() && "Cannot create more than one Adaptor per thread" );
  mWindows.insert( mWindows.begin(), WindowPtr( &Dali::GetImplementation( window ) ) );

  gThreadLocalAdaptor = this;
}

void Adaptor::SetRootLayoutDirection( std::string locale )
{
  Dali::Stage stage = Dali::Stage::GetCurrent();

  stage.GetRootLayer().SetProperty( Dali::Actor::Property::LAYOUT_DIRECTION,
                                    static_cast< LayoutDirection::Type >( Internal::Adaptor::Locale::GetDirection( std::string( locale ) ) ) );
}

bool Adaptor::AddIdleEnterer( CallbackBase* callback, bool forceAdd )
{
  bool idleAdded( false );

  // Only add an idle if the Adaptor is actually running
  if( RUNNING == mState || READY == mState || forceAdd )
  {
    idleAdded = mCallbackManager->AddIdleEntererCallback( callback );
  }

  return idleAdded;
}

void Adaptor::RemoveIdleEnterer( CallbackBase* callback )
{
  mCallbackManager->RemoveIdleEntererCallback( callback );
}

} // namespace Adaptor

} // namespace Internal

} // namespace Dali<|MERGE_RESOLUTION|>--- conflicted
+++ resolved
@@ -99,11 +99,7 @@
   return adaptor;
 }
 
-<<<<<<< HEAD
-Dali::Adaptor* Adaptor::New( GraphicsFactoryInterface& graphicsFactory, Any nativeWindow, RenderSurface *surface, Dali::Configuration::ContextLoss configuration, EnvironmentOptions* environmentOptions )
-=======
-Dali::Adaptor* Adaptor::New( GraphicsFactory& graphicsFactory, Dali::Window window, Dali::RenderSurfaceInterface *surface, Dali::Configuration::ContextLoss configuration, EnvironmentOptions* environmentOptions )
->>>>>>> ce102258
+Dali::Adaptor* Adaptor::New( GraphicsFactoryInterface& graphicsFactory, Dali::Window window, Dali::RenderSurfaceInterface *surface, Dali::Configuration::ContextLoss configuration, EnvironmentOptions* environmentOptions )
 {
   Dali::Adaptor* adaptor = new Dali::Adaptor; // Public adaptor
   Adaptor* impl = new Adaptor( window, *adaptor, surface, environmentOptions ); // Impl adaptor
@@ -161,20 +157,7 @@
 
   mGestureManager = new GestureManager(*this, Vector2(static_cast<float>(size.width), static_cast<float>(size.height)), mCallbackManager, *mEnvironmentOptions);
 
-<<<<<<< HEAD
   mGraphics = &graphicsFactory.Create(size);
-=======
-  mGraphics = &( graphicsFactory.Create() );
-  mGraphics->Initialize( mEnvironmentOptions );
-
-  auto eglGraphics = static_cast<EglGraphics *>( mGraphics ); // This interface is temporary until Core has been updated to match
-
-  // This will only be created once
-  eglGraphics->Create();
-
-  GlImplementation& mGLES = eglGraphics->GetGlesInterface();
-  EglSyncImplementation& eglSyncImpl = eglGraphics->GetSyncImplementation();
->>>>>>> ce102258
 
   mCore = Integration::Core::New( *this,
                                   *mPlatformAbstraction,
@@ -347,14 +330,7 @@
   fontClient.SetDpi( dpiHor, dpiVer );
 
   // Tell the core the size of the surface just before we start the render-thread
-<<<<<<< HEAD
-  PositionSize size = defaultWindow.surface->GetPositionSize();
-
-  mCore->SurfaceResized( size.width, size.height );
-  mGraphics->SurfaceResized( size.width, size.height );
-=======
   mCore->SurfaceResized( defaultWindow->GetSurface() );
->>>>>>> ce102258
 
   // Initialize the thread controller
   mThreadController->Initialize();
@@ -489,22 +465,6 @@
 
 void Adaptor::ReplaceSurface( Dali::Window window, Dali::RenderSurfaceInterface& newSurface )
 {
-<<<<<<< HEAD
-  PositionSize positionSize = newSurface.GetPositionSize();
-
-  // Let the core know the surface size has changed
-  mCore->SurfaceResized( positionSize.width, positionSize.height );
-
-  //@todo Inform Graphics subsystem?
-
-  mResizedSignal.Emit( mAdaptor );
-
-  WindowPane newDefaultWindow;
-  newDefaultWindow.nativeWindow = nativeWindow;
-  newDefaultWindow.surface = &newSurface;
-
-  WindowPane oldDefaultWindow = mWindowFrame.front();
-=======
   Window* windowImpl = &Dali::GetImplementation( window );
   for( WindowPtr windowPtr : mWindows )
   {
@@ -512,7 +472,6 @@
     {
       // Let the core know the surface size has changed
       mCore->SurfaceResized( &newSurface );
->>>>>>> ce102258
 
       mResizedSignal.Emit( mAdaptor );
 
