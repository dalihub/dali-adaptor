#ifndef DALI_ECORE_X_PIXMAP_RENDER_SURFACE_H
#define DALI_ECORE_X_PIXMAP_RENDER_SURFACE_H

/*
 * Copyright (c) 2019 Samsung Electronics Co., Ltd.
 *
 * Licensed under the Apache License, Version 2.0 (the "License");
 * you may not use this file except in compliance with the License.
 * You may obtain a copy of the License at
 *
 * http://www.apache.org/licenses/LICENSE-2.0
 *
 * Unless required by applicable law or agreed to in writing, software
 * distributed under the License is distributed on an "AS IS" BASIS,
 * WITHOUT WARRANTIES OR CONDITIONS OF ANY KIND, either express or implied.
 * See the License for the specific language governing permissions and
 * limitations under the License.
 *
 */

// INTERNAL INCLUDES
#include <dali/integration-api/egl-interface.h>
#include <dali/internal/window-system/common/pixmap-render-surface.h>
#include <dali/internal/window-system/ubuntu-x11/ecore-x-types.h>
#include <dali/internal/window-system/common/display-connection.h>
#include <dali/public-api/dali-adaptor-common.h>

// EXTERNAL INCLUDES
#include <dali/devel-api/threading/conditional-wait.h>
#include <dali/internal/system/linux/dali-ecore-x.h>


namespace Dali
{
namespace Internal
{
namespace Adaptor
{

/**
 * Ecore X11 Pixmap implementation of render surface.
 */
class PixmapRenderSurfaceEcoreX : public PixmapRenderSurface
{
public:

  /**
    * Uses an X11 surface to render to.
    * @param [in] positionSize the position and size of the surface
    * @param [in] surface can be a X-window or X-pixmap (type must be unsigned int).
    * @param [in] isTransparent if it is true, surface has 32 bit color depth, otherwise, 24 bit
    */
  PixmapRenderSurfaceEcoreX( Dali::PositionSize positionSize, Any surface, bool isTransparent = false );

  /**
   * @brief Destructor
   */
  virtual ~PixmapRenderSurfaceEcoreX();

public: // from WindowRenderSurface

  /**
   * @copydoc Dali::Internal::Adaptor::PixmapRenderSurface::GetSurface()
   */
  virtual Any GetSurface() override;

  /**
   * @copydoc Dali::Internal::Adaptor::PixmapRenderSurface::SetRenderNotification()
   */
  virtual void SetRenderNotification( TriggerEventInterface* renderNotification ) override;

public: // from Dali::Integration::RenderSurface

  /**
   * @copydoc Dali::Integration::RenderSurface::GetPositionSize()
   */
  virtual PositionSize GetPositionSize() const override;

  /**
   * @copydoc Dali::Integration::RenderSurface::GetDpi()
   */
  virtual void GetDpi( unsigned int& dpiHorizontal, unsigned int& dpiVertical ) override;

  /**
   * @copydoc Dali::Integration::RenderSurface::InitializeGraphics()
   */
<<<<<<< HEAD
  virtual void InitializeGraphics( Graphics::GraphicsInterface& graphics ) override;
=======
  virtual void InitializeGraphics() override;
>>>>>>> ce102258

  /**
   * @copydoc Dali::Integration::RenderSurface::CreateSurface()
   */
  virtual void CreateSurface() override;

  /**
   * @copydoc Dali::Integration::RenderSurface::DestroySurface()
   */
  virtual void DestroySurface() override;

  /**
   * @copydoc Dali::Integration::RenderSurface::ReplaceGraphicsSurface()
   */
  virtual bool ReplaceGraphicsSurface() override;

  /**
   * @copydoc Dali::Integration::RenderSurface::MoveResize()
   */
  virtual void MoveResize( Dali::PositionSize positionSize) override {}

  /**
   * @copydoc Dali::Integration::RenderSurface::StartRender()
   */
  virtual void StartRender() override;

  /**
   * @copydoc Dali::Integration::RenderSurface::PreRender()
   */
  virtual bool PreRender( bool resizingSurface ) override;

  /**
   * @copydoc Dali::Integration::RenderSurface::PostRender()
   */
  virtual void PostRender( bool renderToFbo, bool replacingSurface, bool resizingSurface ) override;

  /**
   * @copydoc Dali::Integration::RenderSurface::StopRender()
   */
  virtual void StopRender() override;

  /**
   * @copydoc Dali::Integration::RenderSurface::SetThreadSynchronization
   */
  virtual void SetThreadSynchronization( ThreadSynchronizationInterface& threadSynchronization ) override;

  /**
   * @copydoc Dali::Integration::RenderSurface::GetSurfaceType()
   */
  virtual Integration::RenderSurface::Type GetSurfaceType() override;

  /**
   * @copydoc Dali::Integration::RenderSurface::MakeContextCurrent()
   */
  virtual void MakeContextCurrent() override;

private: // from PixmapRenderSurface

  /**
   * @copydoc Dali::Integration::RenderSurface::ReleaseLock()
   */
  virtual void ReleaseLock() override;

  /**
   * @copydoc Dali::Internal::Adaptor::PixmapRenderSurface::Initialize()
   */
  virtual void Initialize( Any surface ) override;

  /**
   * @copydoc Dali::Internal::Adaptor::PixmapRenderSurface::Initialize()
   */
  virtual void CreateRenderable() override;

  /**
   * @copydoc Dali::Internal::Adaptor::PixmapRenderSurface::Initialize()
   */
  virtual void UseExistingRenderable( unsigned int surfaceId ) override;

private:

  /**
   * Get the surface id if the surface parameter is not empty
   * @param surface Any containing a surface id, or can be empty
   * @return surface id, or zero if surface is empty
   */
  unsigned int GetSurfaceId( Any surface ) const;

private: // Data

  static const int BUFFER_COUNT = 2;
  Graphics::GraphicsInterface*    mGraphics;               ///< Graphics interface
  Dali::DisplayConnection*        mDisplayConnection;      ///< Display connection
  PositionSize                    mPosition;               ///< Position
  TriggerEventInterface*          mRenderNotification;     ///< Render notification trigger
  ColorDepth                      mColorDepth;             ///< Color depth of surface (32 bit or 24 bit)
  bool                            mOwnSurface;             ///< Whether we own the surface (responsible for deleting it)

  int                             mProduceBufferIndex;
  int                             mConsumeBufferIndex;
  XPixmap                         mX11Pixmaps[BUFFER_COUNT];  ///< X-Pixmap
  //EGLSurface                      mEglSurfaces[BUFFER_COUNT];
  ThreadSynchronizationInterface* mThreadSynchronization;     ///< A pointer to the thread-synchronization
  ConditionalWait                 mPixmapCondition;           ///< condition to share pixmap
};

} // namespace Adaptor

} // namespace internal

} // namespace Dali

#endif // DALI_ECORE_X_PIXMAP_RENDER_SURFACE_H<|MERGE_RESOLUTION|>--- conflicted
+++ resolved
@@ -84,11 +84,7 @@
   /**
    * @copydoc Dali::Integration::RenderSurface::InitializeGraphics()
    */
-<<<<<<< HEAD
   virtual void InitializeGraphics( Graphics::GraphicsInterface& graphics ) override;
-=======
-  virtual void InitializeGraphics() override;
->>>>>>> ce102258
 
   /**
    * @copydoc Dali::Integration::RenderSurface::CreateSurface()
