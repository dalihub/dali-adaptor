/*
 * Copyright (c) 2018 Samsung Electronics Co., Ltd.
 *
 * Licensed under the Apache License, Version 2.0 (the "License");
 * you may not use this file except in compliance with the License.
 * You may obtain a copy of the License at
 *
 * http://www.apache.org/licenses/LICENSE-2.0
 *
 * Unless required by applicable law or agreed to in writing, software
 * distributed under the License is distributed on an "AS IS" BASIS,
 * WITHOUT WARRANTIES OR CONDITIONS OF ANY KIND, either express or implied.
 * See the License for the specific language governing permissions and
 * limitations under the License.
 *
 */

// CLASS HEADER
#include <dali/internal/window-system/ubuntu-x11/pixmap-render-surface-ecore-x.h>

// EXTERNAL INCLUDES
#include <X11/Xatom.h>
#include <X11/Xlib.h>
#include <X11/Xutil.h>

#include <X11/extensions/Xfixes.h> // for damage notify
#include <X11/extensions/Xdamage.h> // for damage notify

#include <dali/integration-api/debug.h>
#include <dali/devel-api/threading/mutex.h>

// INTERNAL INCLUDES
#include <dali/integration-api/thread-synchronization-interface.h>
#include <dali/internal/system/common/trigger-event.h>
#include <dali/internal/window-system/common/display-connection.h>
<<<<<<< HEAD
//#include <dali/internal/graphics/gles20/egl-graphics.h>
=======
#include <dali/internal/graphics/gles/egl-graphics.h>
>>>>>>> d375b74d


namespace Dali
{
namespace Internal
{
namespace Adaptor
{

#if defined(DEBUG_ENABLED)
Debug::Filter* gPixmapRenderSurfaceLogFilter = Debug::Filter::New(Debug::Verbose, false, "LOG_PIXMAP_RENDER_SURFACE_ECORE_X");
#endif

namespace
{
static const int INITIAL_PRODUCE_BUFFER_INDEX = 0;
static const int INITIAL_CONSUME_BUFFER_INDEX = 1;
}

PixmapRenderSurfaceEcoreX::PixmapRenderSurfaceEcoreX( Dali::PositionSize positionSize, Any surface, bool isTransparent )
: mGraphics( nullptr ),
  mDisplayConnection( nullptr ),
  mPosition( positionSize ),
  mRenderNotification( NULL ),
  mColorDepth( isTransparent ? COLOR_DEPTH_32 : COLOR_DEPTH_24 ),
  mOwnSurface( false ),
  mProduceBufferIndex( INITIAL_PRODUCE_BUFFER_INDEX ),
  mConsumeBufferIndex( INITIAL_CONSUME_BUFFER_INDEX ),
  mX11Pixmaps(),
  mEglSurfaces(),
  mThreadSynchronization( nullptr ),
  mPixmapCondition()
{
  for( int i = 0; i != BUFFER_COUNT; ++i )
  {
    mX11Pixmaps[i] = 0;
    mEglSurfaces[i] = 0;
  }

  Initialize( surface );
}

PixmapRenderSurfaceEcoreX::~PixmapRenderSurfaceEcoreX()
{
  // release the surface if we own one
  if( mOwnSurface )
  {
    for (int i = 0; i < BUFFER_COUNT; ++i)
    {
      Ecore_X_Pixmap pixmap = mX11Pixmaps[i];

      // if we did create the pixmap, delete the pixmap
      DALI_LOG_INFO( gPixmapRenderSurfaceLogFilter, Debug::General, "Own pixmap (%x) freed\n", pixmap );
      ecore_x_pixmap_free( pixmap );
    }
  }
}

void PixmapRenderSurfaceEcoreX::Initialize( Any surface )
{
  // see if there is a surface in Any surface
  unsigned int surfaceId  = GetSurfaceId( surface );

  // if the surface is empty, create a new one.
  if ( surfaceId == 0 )
  {
    // we own the surface about to created
    mOwnSurface = true;
    CreateRenderable();
  }
  else
  {
    // XLib should already be initialized so no point in calling XInitThreads
    UseExistingRenderable( surfaceId );
  }
}

Any PixmapRenderSurfaceEcoreX::GetSurface()
{
  Ecore_X_Pixmap pixmap = 0;
  {
    ConditionalWait::ScopedLock lock( mPixmapCondition );
    pixmap = mX11Pixmaps[mProduceBufferIndex];
  }

  return Any( pixmap );
}

void PixmapRenderSurfaceEcoreX::SetRenderNotification(TriggerEventInterface* renderNotification)
{
  mRenderNotification = renderNotification;
}

PositionSize PixmapRenderSurfaceEcoreX::GetPositionSize() const
{
  return mPosition;
}

void PixmapRenderSurfaceEcoreX::GetDpi( unsigned int& dpiHorizontal, unsigned int& dpiVertical )
{
  // calculate DPI
  float xres, yres;

  // 1 inch = 25.4 millimeters
  xres = ecore_x_dpi_get();
  yres = ecore_x_dpi_get();

  dpiHorizontal = int( xres + 0.5f );  // rounding
  dpiVertical   = int( yres + 0.5f );
}

void PixmapRenderSurfaceEcoreX::InitializeGraphics(Integration::Graphics::GraphicsInterface& graphics)
{
  DALI_LOG_TRACE_METHOD( gPixmapRenderSurfaceLogFilter );
#if 0
  Internal::Adaptor::EglImplementation& eglImpl = static_cast<Internal::Adaptor::EglImplementation&>( egl );

  eglImpl.ChooseConfig(false, mColorDepth);
#endif
}

void PixmapRenderSurfaceEcoreX::CreateSurface()
{
  DALI_LOG_TRACE_METHOD( gPixmapRenderSurfaceLogFilter );
#if 0
  auto eglGraphics = static_cast<EglGraphics *>(mGraphics);
  Internal::Adaptor::EglImplementation& eglImpl = eglGraphics->GetEglImplementation();

  for (int i = 0; i < BUFFER_COUNT; ++i)
  {
    // create the EGL surface
    // need to cast to X handle as in 64bit system ECore handle is 32 bit whereas EGLnative and XWindow are 64 bit
    XPixmap pixmap = static_cast<XPixmap>( mX11Pixmaps[i] );
    mEglSurfaces[i] = eglImpl.CreateSurfacePixmap( EGLNativePixmapType( pixmap ), mColorDepth ); // reinterpret_cast does not compile
  }
#endif
}

void PixmapRenderSurfaceEcoreX::DestroySurface()
{
  DALI_LOG_TRACE_METHOD( gPixmapRenderSurfaceLogFilter );
#if 0
  auto eglGraphics = static_cast<EglGraphics *>(mGraphics);

  Internal::Adaptor::EglImplementation& eglImpl = eglGraphics->GetEglImplementation();

  for (int i = 0; i < BUFFER_COUNT; ++i)
  {
    // need to cast to X handle as in 64bit system ECore handle is 32 bit whereas EGLnative and XWindow are 64 bit
    XPixmap pixmap = static_cast<XPixmap>( mX11Pixmaps[i] );
    eglImpl.MakeCurrent( EGLNativePixmapType( pixmap ), mEglSurfaces[i] );
    eglImpl.DestroySurface();
  }
#endif
}

bool PixmapRenderSurfaceEcoreX::ReplaceGraphicsSurface()
{
  DALI_LOG_TRACE_METHOD( gPixmapRenderSurfaceLogFilter );
#if 0
  bool contextLost = false;

  auto eglGraphics = static_cast<EglGraphics *>(mGraphics);

  Internal::Adaptor::EglImplementation& eglImpl = eglGraphics->GetEglImplementation();

  for (int i = 0; i < BUFFER_COUNT; ++i)
  {
    // a new surface for the new pixmap
    // need to cast to X handle as in 64bit system ECore handle is 32 bit whereas EGLnative and XWindow are 64 bit
    XPixmap pixmap = static_cast<XPixmap>( mX11Pixmaps[i] );
    contextLost = eglImpl.ReplaceSurfacePixmap( EGLNativePixmapType( pixmap ), mEglSurfaces[i] ); // reinterpret_cast does not compile
  }

  // need to cast to X handle as in 64bit system ECore handle is 32 bit whereas EGLnative and XWindow are 64 bit
  XPixmap pixmap = static_cast<XPixmap>( mX11Pixmaps[mProduceBufferIndex] );
  eglImpl.MakeCurrent( EGLNativePixmapType( pixmap ), mEglSurfaces[mProduceBufferIndex] );

  return contextLost;
#endif

  return false;
}

void PixmapRenderSurfaceEcoreX::StartRender()
{
}

bool PixmapRenderSurfaceEcoreX::PreRender( bool )
{
  // Nothing to do for pixmaps
  return true;
}

void PixmapRenderSurfaceEcoreX::PostRender( bool renderToFbo, bool replacingSurface, bool resizingSurface )
{
#if 0
  auto eglGraphics = static_cast<EglGraphics *>(mGraphics);

  // flush gl instruction queue
  //Integration::GlAbstraction& glAbstraction = eglGraphics->GetGlAbstraction();
  //glAbstraction.Flush();

  if( mThreadSynchronization )
  {
    mThreadSynchronization->PostRenderStarted();
  }

  {
    ConditionalWait::ScopedLock lock( mPixmapCondition );
    mConsumeBufferIndex = __sync_fetch_and_xor( &mProduceBufferIndex, 1 ); // Swap buffer indexes.

    Internal::Adaptor::EglImplementation& eglImpl = eglGraphics->GetEglImplementation();

    // need to cast to X handle as in 64bit system ECore handle is 32 bit whereas EGLnative and XWindow are 64 bit
    XPixmap pixmap = static_cast<XPixmap>( mX11Pixmaps[mProduceBufferIndex] );
    eglImpl.MakeCurrent( EGLNativePixmapType( pixmap ), mEglSurfaces[mProduceBufferIndex] );
  }

  // create damage for client applications which wish to know the update timing
  if( mRenderNotification )
  {
    // use notification trigger
    // Tell the event-thread to render the pixmap
    mRenderNotification->Trigger();
  }
  else
  {
    // as a fallback, send damage event.
    Ecore_X_Drawable drawable = Ecore_X_Drawable( mX11Pixmaps[mProduceBufferIndex] );

    if( drawable )
    {
      XRectangle rect;
      XserverRegion region;

      rect.x = 0;
      rect.y = 0;
      rect.width = mPosition.width;
      rect.height = mPosition.height;

      XDisplay* display = AnyCast<XDisplay*>(mDisplayConnection->GetDisplay());

      // make a fixes region as updated area
      region = XFixesCreateRegion( display, &rect, 1 );
      // add damage event to updated drawable
      Drawable xdrawable( drawable ); // ecore type is unsigned int whereas in 64bit linux Drawable is long unsigned int
      XDamageAdd( display, xdrawable, region );
      XFixesDestroyRegion( display, region );

      XFlush( display );
    }
  }

  if( mThreadSynchronization )
  {
    mThreadSynchronization->PostRenderWaitForCompletion();
  }
#endif
}

void PixmapRenderSurfaceEcoreX::StopRender()
{
  ReleaseLock();
}

void PixmapRenderSurfaceEcoreX::SetThreadSynchronization( ThreadSynchronizationInterface& threadSynchronization )
{
  mThreadSynchronization = &threadSynchronization;
}

void PixmapRenderSurfaceEcoreX::ReleaseLock()
{
  if( mThreadSynchronization )
  {
    mThreadSynchronization->PostRenderComplete();
  }
}

RenderSurface::Type PixmapRenderSurfaceEcoreX::GetSurfaceType()
{
  return RenderSurface::PIXMAP_RENDER_SURFACE;
}

void PixmapRenderSurfaceEcoreX::CreateRenderable()
{
  // check we're creating one with a valid size
  DALI_ASSERT_ALWAYS( mPosition.width > 0 && mPosition.height > 0 && "Pixmap size is invalid" );

  for (int i = 0; i < BUFFER_COUNT; ++i)
  {
    // create the pixmap
    mX11Pixmaps[i] = ecore_x_pixmap_new(0, mPosition.width, mPosition.height, mColorDepth);

    // clear the pixmap
    unsigned int foreground;
    Ecore_X_GC gc;
    foreground = 0;
    gc = ecore_x_gc_new( mX11Pixmaps[i],
                         ECORE_X_GC_VALUE_MASK_FOREGROUND,
                         &foreground );

    DALI_ASSERT_ALWAYS( gc && "CreateRenderable(): failed to get gc" );

    ecore_x_drawable_rectangle_fill( mX11Pixmaps[i], gc, 0, 0, mPosition.width, mPosition.height );

    DALI_ASSERT_ALWAYS( mX11Pixmaps[i] && "Failed to create X pixmap" );

    // we SHOULD guarantee the xpixmap/x11 window was created in x server.
    ecore_x_sync();

    ecore_x_gc_free(gc);
  }
}

void PixmapRenderSurfaceEcoreX::UseExistingRenderable( unsigned int surfaceId )
{
}

unsigned int PixmapRenderSurfaceEcoreX::GetSurfaceId( Any surface ) const
{
  unsigned int surfaceId = 0;

  if ( surface.Empty() == false )
  {
    // check we have a valid type
    DALI_ASSERT_ALWAYS( ( (surface.GetType() == typeid (XWindow) ) ||
                          (surface.GetType() == typeid (Ecore_X_Window) ) )
                        && "Surface type is invalid" );

    if ( surface.GetType() == typeid (Ecore_X_Window) )
    {
      surfaceId = AnyCast<Ecore_X_Window>( surface );
    }
    else
    {
      surfaceId = AnyCast<XWindow>( surface );
    }
  }
  return surfaceId;
}

} // namespace Adaptor

} // namespace internal

} // namespace Dali<|MERGE_RESOLUTION|>--- conflicted
+++ resolved
@@ -33,12 +33,6 @@
 #include <dali/integration-api/thread-synchronization-interface.h>
 #include <dali/internal/system/common/trigger-event.h>
 #include <dali/internal/window-system/common/display-connection.h>
-<<<<<<< HEAD
-//#include <dali/internal/graphics/gles20/egl-graphics.h>
-=======
-#include <dali/internal/graphics/gles/egl-graphics.h>
->>>>>>> d375b74d
-
 
 namespace Dali
 {
@@ -67,14 +61,14 @@
   mProduceBufferIndex( INITIAL_PRODUCE_BUFFER_INDEX ),
   mConsumeBufferIndex( INITIAL_CONSUME_BUFFER_INDEX ),
   mX11Pixmaps(),
-  mEglSurfaces(),
+  //mEglSurfaces(),
   mThreadSynchronization( nullptr ),
   mPixmapCondition()
 {
   for( int i = 0; i != BUFFER_COUNT; ++i )
   {
     mX11Pixmaps[i] = 0;
-    mEglSurfaces[i] = 0;
+    //mEglSurfaces[i] = 0;
   }
 
   Initialize( surface );
