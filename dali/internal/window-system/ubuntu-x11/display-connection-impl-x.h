#ifndef DALI_INTERNAL_WINDOWSYSTEM_ECOREX_DISPLAY_CONNECTION_IMPL_ECORE_X_H
#define DALI_INTERNAL_WINDOWSYSTEM_ECOREX_DISPLAY_CONNECTION_IMPL_ECORE_X_H

/*
 * Copyright (c) 2019 Samsung Electronics Co., Ltd.
 *
 * Licensed under the Apache License, Version 2.0 (the "License");
 * you may not use this file except in compliance with the License.
 * You may obtain a copy of the License at
 *
 * http://www.apache.org/licenses/LICENSE-2.0
 *
 * Unless required by applicable law or agreed to in writing, software
 * distributed under the License is distributed on an "AS IS" BASIS,
 * WITHOUT WARRANTIES OR CONDITIONS OF ANY KIND, either express or implied.
 * See the License for the specific language governing permissions and
 * limitations under the License.
 *
 */

// INTERNAL INCLUDES
#include <dali/internal/window-system/common/display-connection-impl.h>
#include <dali/internal/window-system/ubuntu-x11/ecore-x-types.h>

namespace Dali
{

class DisplayConnection;

namespace Internal
{

namespace Adaptor
{


class Impl
{
public:

  XDisplay*  mDisplay;        ///< X-display for rendering
};


/**
 * DisplayConnection implementation
 */
class DisplayConnectionX11 : public Dali::Internal::Adaptor::DisplayConnection
{
public:

  /**
   * @brief Default constructor
   */
  DisplayConnectionX11();

  /**
   * @brief Create an initialized DisplayConnection.
   *
   * @return A handle to a newly allocated DisplayConnection resource.
   */
  static DisplayConnection* New();

public:

  /**
   * @copydoc Dali::DisplayConnection::GetDisplay
   */
  Any GetDisplay() override;

  /**
   * @copydoc Dali::DisplayConnection::ConsumeEvents
   */
  void ConsumeEvents() override;

  /**
   * @copydoc Dali::DisplayConnection::InitializeGraphics
   */
  bool InitializeGraphics() override;

  /**
   * @copydoc Dali::Internal::Adaptor::DisplayConnection::SetSurfaceType
   */
<<<<<<< HEAD
  void SetSurfaceType( RenderSurface::Type type ) override;
=======
  void SetSurfaceType( Integration::RenderSurface::Type type );
>>>>>>> ce102258

  /**
   * @copydoc Dali::Internal::Adaptor::DisplayConnection::SetGraphicsInterface
   */
  void SetGraphicsInterface( Graphics::GraphicsInterface& graphics ) override;

public:

  /**
   * Destructor
   */
  virtual ~DisplayConnectionX11();

protected:

  // Undefined
  DisplayConnectionX11(const DisplayConnectionX11&) = delete;

  // Undefined
  DisplayConnectionX11& operator=(const DisplayConnectionX11& rhs) = delete;

private:

  Graphics::GraphicsInterface* mGraphics; ///< The graphics interface

public:

  XDisplay*  mDisplay;        ///< X-display for rendering

};

} // namespace Adaptor

} // namespace internal

} // namespace Dali

#endif // DALI_INTERNAL_WINDOWSYSTEM_ECOREX_DISPLAY_CONNECTION_IMPL_ECORE_X_H<|MERGE_RESOLUTION|>--- conflicted
+++ resolved
@@ -81,11 +81,7 @@
   /**
    * @copydoc Dali::Internal::Adaptor::DisplayConnection::SetSurfaceType
    */
-<<<<<<< HEAD
-  void SetSurfaceType( RenderSurface::Type type ) override;
-=======
-  void SetSurfaceType( Integration::RenderSurface::Type type );
->>>>>>> ce102258
+  void SetSurfaceType( Integration::RenderSurface::Type type ) override;
 
   /**
    * @copydoc Dali::Internal::Adaptor::DisplayConnection::SetGraphicsInterface
