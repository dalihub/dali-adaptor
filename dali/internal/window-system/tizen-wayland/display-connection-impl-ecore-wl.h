--- conflicted
+++ resolved
@@ -73,11 +73,7 @@
    * @brief Sets the surface type
    * @param[in] type The surface type
    */
-<<<<<<< HEAD
-  void SetSurfaceType( RenderSurface::Type type ) override;
-=======
   void SetSurfaceType( Integration::RenderSurface::Type type );
->>>>>>> ce102258
 
   /**
    * @brief Sets the graphics interface
@@ -111,15 +107,9 @@
   DisplayConnectionEcoreWl& operator=(const DisplayConnectionEcoreWl& rhs);
 
 private:
-<<<<<<< HEAD
   Any mDisplay;        ///< Wayland-display for rendering
-  RenderSurface::Type mSurfaceType;     ///< The surface type
+  Integration::RenderSurface::Type mSurfaceType;     ///< The surface type
   Graphics::GraphicsInterface* mGraphics; ///< The graphics interface
-=======
-  EGLNativeDisplayType mDisplay;        ///< Wayland-display for rendering
-  Integration::RenderSurface::Type mSurfaceType;     ///< The surface type
-  GraphicsInterface* mGraphics;         ///< The graphics interface
->>>>>>> ce102258
 };
 
 } // namespace Adaptor
