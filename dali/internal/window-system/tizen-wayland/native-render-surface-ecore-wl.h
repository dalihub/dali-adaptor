--- conflicted
+++ resolved
@@ -85,11 +85,7 @@
   /**
    * @copydoc Dali::Integration::RenderSurface::InitializeGraphics()
    */
-<<<<<<< HEAD
   virtual void InitializeGraphics( Graphics::GraphicsInterface& graphics ) override;
-=======
-  virtual void InitializeGraphics() override;
->>>>>>> ce102258
 
   /**
    * @copydoc Dali::Integration::RenderSurface::CreateSurface()
@@ -175,7 +171,6 @@
 
 private: // Data
 
-<<<<<<< HEAD
   PositionSize                              mPosition;
   TriggerEventInterface*                    mRenderNotification;
   Graphics::GraphicsInterface*              mGraphics; ///< The graphics interface
@@ -187,23 +182,6 @@
   tbm_surface_h                             mConsumeSurface;
   ThreadSynchronizationInterface*           mThreadSynchronization; ///< A pointer to the thread-synchronization
   ConditionalWait                           mTbmSurfaceCondition;
-=======
-  PositionSize                           mPosition;
-  TriggerEventInterface*                 mRenderNotification;
-  Internal::Adaptor::GraphicsInterface*  mGraphics;                  ///< The graphics interface
-  EglInterface*                          mEGL;
-  EGLSurface                             mEGLSurface;
-  EGLContext                             mEGLContext;
-  ColorDepth                             mColorDepth;
-  tbm_format                             mTbmFormat;
-  bool                                   mOwnSurface;
-  bool                                   mDrawableCompleted;
-
-  tbm_surface_queue_h                    mTbmQueue;
-  tbm_surface_h                          mConsumeSurface;
-  ThreadSynchronizationInterface*        mThreadSynchronization;     ///< A pointer to the thread-synchronization
-  ConditionalWait                        mTbmSurfaceCondition;
->>>>>>> ce102258
 
 };
 
