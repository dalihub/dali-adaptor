--- conflicted
+++ resolved
@@ -24,21 +24,12 @@
 // INTERNAL INCLUDES
 #include <dali/integration-api/trigger-event-factory-interface.h>
 #include <dali/integration-api/thread-synchronization-interface.h>
-<<<<<<< HEAD
 #include <dali/integration-api/graphics/graphics.h> //@todo Move to adaptor internal
 
-#include <dali/internal/graphics/gles20/egl-implementation.h>
-=======
-#include <dali/internal/graphics/gles/egl-implementation.h>
->>>>>>> d375b74d
 #include <dali/internal/adaptor/common/adaptor-impl.h>
 #include <dali/internal/window-system/common/window-base.h>
 #include <dali/internal/window-system/common/window-factory.h>
 #include <dali/internal/window-system/common/window-system.h>
-<<<<<<< HEAD
-=======
-#include <dali/internal/graphics/gles/egl-graphics.h>
->>>>>>> d375b74d
 
 //@ todo: remove platform dependency
 #ifdef VULKAN_WITH_WAYLAND
@@ -382,18 +373,12 @@
   }
 
   auto eglGraphics = static_cast<EglGraphics *>(mGraphics);
-<<<<<<< HEAD
-  auto mGLES = eglGraphics->GetGlesInterface();
-  mGLES.PreRender();
-#endif
-=======
   if ( eglGraphics )
   {
     GlImplementation& mGLES = eglGraphics->GetGlesInterface();
     mGLES.PreRender();
   }
-
->>>>>>> d375b74d
+#endif
   return true;
 }
 
@@ -404,26 +389,17 @@
   auto eglGraphics = static_cast<EglGraphics *>(mGraphics);
   if ( eglGraphics )
   {
-<<<<<<< HEAD
-    mGLES.Flush();
-    mGLES.Finish();
-  }
-  else
-  {
-#endif
-    if( resizingSurface )
-=======
     GlImplementation& mGLES = eglGraphics->GetGlesInterface();
     mGLES.PostRender();
 
     if( renderToFbo )
->>>>>>> d375b74d
     {
       mGLES.Flush();
       mGLES.Finish();
     }
     else
     {
+#endif
       if( resizingSurface )
       {
         if( !mRotationFinished )
@@ -439,27 +415,16 @@
           }
         }
       }
-    }
-<<<<<<< HEAD
-#if 0
-  }
-  Internal::Adaptor::EglImplementation& eglImpl = eglGraphics->GetEglImplementation();
-  eglImpl.SwapBuffers();
-#endif
-  if( mRenderNotification )
-  {
-    mRenderNotification->Trigger();
-=======
-
+#if 0
+    }
     Internal::Adaptor::EglImplementation& eglImpl = eglGraphics->GetEglImplementation();
     eglImpl.SwapBuffers();
-
     if( mRenderNotification )
     {
       mRenderNotification->Trigger();
     }
->>>>>>> d375b74d
-  }
+  }
+#endif
 }
 
 void WindowRenderSurface::StopRender()
