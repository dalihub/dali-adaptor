#ifndef DALI_INTERNAL_WINDOWSYSTEM_COMMON_WINDOW_RENDER_SURFACE_H
#define DALI_INTERNAL_WINDOWSYSTEM_COMMON_WINDOW_RENDER_SURFACE_H

/*
 * Copyright (c) 2018 Samsung Electronics Co., Ltd.
 *
 * Licensed under the Apache License, Version 2.0 (the "License");
 * you may not use this file except in compliance with the License.
 * You may obtain a copy of the License at
 *
 * http://www.apache.org/licenses/LICENSE-2.0
 *
 * Unless required by applicable law or agreed to in writing, software
 * distributed under the License is distributed on an "AS IS" BASIS,
 * WITHOUT WARRANTIES OR CONDITIONS OF ANY KIND, either express or implied.
 * See the License for the specific language governing permissions and
 * limitations under the License.
 *
 */

// INTERNAL INCLUDES
#include <dali/integration-api/render-surface.h>
#include <dali/integration-api/egl-interface.h>
#include <dali/internal/graphics/common/graphics-interface.h>

// EXTERNAL INCLUDES
#include <dali/public-api/signals/connection-tracker.h>
#include <dali/public-api/signals/dali-signal.h>


namespace Dali
{
namespace Integration
{
namespace Graphics
{
class Surface;
class Graphics;
} // namespace Graphics
} // namespace Integration

class TriggerEventInterface;

namespace Internal
{
namespace Adaptor
{

class WindowBase;

/**
 * Window interface of render surface.
 */
class WindowRenderSurface : public Dali::RenderSurface, public ConnectionTracker
{
public:

  typedef Signal< void ( ) > OutputSignalType;

  /**
    * Uses an window surface to render to.
    * @param [in] positionSize the position and size of the surface
    * @param [in] surface can be a window or pixmap.
    * @param [in] isTransparent if it is true, surface has 32 bit color depth, otherwise, 24 bit
    */
  WindowRenderSurface( Dali::PositionSize positionSize, Any surface, bool isTransparent = false );

  /**
   * @brief Destructor
   */
  virtual ~WindowRenderSurface();

public: // API

  /**
   * @brief Get the native window handle
   * @return The native window handle
   */
  Any GetNativeWindow();

  /**
   * @brief Get the native window id
   * @return The native window id
   */
  int GetNativeWindowId();

  /**
   * @brief Map window
   */
  void Map();

  /**
   * @brief Sets the render notification trigger to call when render thread is completed a frame
   * @param renderNotification to use
   */
  void SetRenderNotification( TriggerEventInterface* renderNotification );

  /**
   * @brief Sets whether the surface is transparent or not.
   * @param[in] transparent Whether the surface is transparent
   */
  void SetTransparency( bool transparent );

  /**
   * Request surface rotation
   * @param[in] angle A new angle of the surface
   * @param[in] width A new width of the surface
   * @param[in] height A new height of the surface
   */
  void RequestRotation( int angle, int width, int height );

  /**
   * @brief Gets the window base object
   * @return The window base object
   */
  WindowBase* GetWindowBase();

  /**
   * @brief This signal is emitted when the output is transformed.
   */
  OutputSignalType& OutputTransformedSignal();

public: // from Dali::RenderSurface

  /**
   * @copydoc Dali::RenderSurface::GetPositionSize()
   */
  virtual PositionSize GetPositionSize() const override;

  /**
   */
  virtual void GetDpi( unsigned int& dpiHorizontal, unsigned int& dpiVertical ) override;

  /**
   * @copydoc Dali::RenderSurface::InitializeGraphics()
   */
<<<<<<< HEAD
  virtual void InitializeGraphics( GraphicsInterface& graphicsInterface ) override;
=======
  virtual void InitializeGraphics( GraphicsInterface& graphics, Dali::DisplayConnection& displayConnection ) override;
>>>>>>> 752d912e

  /**
   * @copydoc Dali::RenderSurface::CreateSurface()
   */
<<<<<<< HEAD
  virtual void CreateSurface( GraphicsInterface& graphicsInterface ) override;
=======
  virtual void CreateSurface() override;
>>>>>>> 752d912e

  /**
   * @copydoc Dali::RenderSurface::DestroySurface()
   */
<<<<<<< HEAD
  virtual void DestroySurface( GraphicsInterface& egl ) override;
=======
  virtual void DestroySurface() override;
>>>>>>> 752d912e

  /**
   * @copydoc Dali::RenderSurface::ReplaceGraphicsSurface()
   */
<<<<<<< HEAD
  virtual bool ReplaceSurface( GraphicsInterface& egl ) override;
=======
  virtual bool ReplaceGraphicsSurface() override;
>>>>>>> 752d912e

  /**
   * @copydoc Dali::RenderSurface::MoveResize()
   */
  virtual void MoveResize( Dali::PositionSize positionSize) override;

  /**
   * @copydoc Dali::RenderSurface::SetViewMode()
   */
  virtual void SetViewMode( ViewMode viewMode ) override;

  /**
   * @copydoc Dali::RenderSurface::StartRender()
   */
  virtual void StartRender() override;

  /**
   * @copydoc Dali::RenderSurface::PreRender()
   */
<<<<<<< HEAD
  virtual bool PreRender( EglInterface& egl, bool resizingSurface ) override;
=======
  virtual bool PreRender( bool resizingSurface ) override;
>>>>>>> 752d912e

  /**
   * @copydoc Dali::RenderSurface::PostRender()
   */
<<<<<<< HEAD
  virtual void PostRender( EglInterface& egl, Dali::DisplayConnection* displayConnection, bool replacingSurface, bool resizingSurface ) override;
=======
  virtual void PostRender( bool renderToFbo, bool replacingSurface, bool resizingSurface );
>>>>>>> 752d912e

  /**
   * @copydoc Dali::RenderSurface::StopRender()
   */
  virtual void StopRender() override;

  /**
   * @copydoc Dali::RenderSurface::SetThreadSynchronization
   */
  virtual void SetThreadSynchronization( ThreadSynchronizationInterface& threadSynchronization ) override;

  /**
   * @copydoc Dali::RenderSurface::ReleaseLock()
   */
  virtual void ReleaseLock() override;

  /**
   * @copydoc Dali::RenderSurface::GetSurfaceType()
   */
  virtual RenderSurface::Type GetSurfaceType() override;

private:

  /**
   * @brief Second stage construction
   */
  void Initialize( Any surface );

  /**
   * Notify output is transformed.
   */
  void OutputTransformed();

  /**
   * @brief Used as the callback for the rotation-trigger.
   */
  void ProcessRotationRequest();

protected:

  // Undefined
  WindowRenderSurface(const WindowRenderSurface&) = delete;

  // Undefined
  WindowRenderSurface& operator=(const WindowRenderSurface& rhs) = delete;

private: // Data

  PositionSize                    mPositionSize;       ///< Position
  std::unique_ptr< WindowBase >   mWindowBase;
  ThreadSynchronizationInterface* mThreadSynchronization;
  TriggerEventInterface*          mRenderNotification; ///< Render notification trigger
  TriggerEventInterface*          mRotationTrigger;
  GraphicsInterface*              mGraphics;           ///< Graphics interface
  ColorDepth                      mColorDepth;         ///< Color depth of surface (32 bit or 24 bit)
  OutputSignalType                mOutputTransformedSignal;
  int                             mRotationAngle;
  int                             mScreenRotationAngle;
  bool                            mOwnSurface;         ///< Whether we own the surface (responsible for deleting it)
  bool                            mRotationSupported;
  bool                            mRotationFinished;
  bool                            mScreenRotationFinished;
  bool                            mResizeFinished;
  std::unique_ptr<Dali::Integration::Graphics::Surface> mGraphicsSurface;
}; // class WindowRenderSurface

} // namespace Adaptor

} // namespace internal

} // namespace Dali

#endif // DALI_INTERNAL_WINDOWSYSTEM_COMMON_WINDOW_RENDER_SURFACE_H<|MERGE_RESOLUTION|>--- conflicted
+++ resolved
@@ -21,12 +21,12 @@
 // INTERNAL INCLUDES
 #include <dali/integration-api/render-surface.h>
 #include <dali/integration-api/egl-interface.h>
-#include <dali/internal/graphics/common/graphics-interface.h>
+#include <dali/integration-api/graphics/graphics-interface.h>
 
 // EXTERNAL INCLUDES
 #include <dali/public-api/signals/connection-tracker.h>
 #include <dali/public-api/signals/dali-signal.h>
-
+#include <memory>
 
 namespace Dali
 {
@@ -134,38 +134,22 @@
   /**
    * @copydoc Dali::RenderSurface::InitializeGraphics()
    */
-<<<<<<< HEAD
-  virtual void InitializeGraphics( GraphicsInterface& graphicsInterface ) override;
-=======
-  virtual void InitializeGraphics( GraphicsInterface& graphics, Dali::DisplayConnection& displayConnection ) override;
->>>>>>> 752d912e
+  virtual void InitializeGraphics( Integration::Graphics::GraphicsInterface& graphics ) override;
 
   /**
    * @copydoc Dali::RenderSurface::CreateSurface()
    */
-<<<<<<< HEAD
-  virtual void CreateSurface( GraphicsInterface& graphicsInterface ) override;
-=======
   virtual void CreateSurface() override;
->>>>>>> 752d912e
 
   /**
    * @copydoc Dali::RenderSurface::DestroySurface()
    */
-<<<<<<< HEAD
-  virtual void DestroySurface( GraphicsInterface& egl ) override;
-=======
   virtual void DestroySurface() override;
->>>>>>> 752d912e
 
   /**
    * @copydoc Dali::RenderSurface::ReplaceGraphicsSurface()
    */
-<<<<<<< HEAD
-  virtual bool ReplaceSurface( GraphicsInterface& egl ) override;
-=======
   virtual bool ReplaceGraphicsSurface() override;
->>>>>>> 752d912e
 
   /**
    * @copydoc Dali::RenderSurface::MoveResize()
@@ -185,20 +169,12 @@
   /**
    * @copydoc Dali::RenderSurface::PreRender()
    */
-<<<<<<< HEAD
-  virtual bool PreRender( EglInterface& egl, bool resizingSurface ) override;
-=======
   virtual bool PreRender( bool resizingSurface ) override;
->>>>>>> 752d912e
 
   /**
    * @copydoc Dali::RenderSurface::PostRender()
    */
-<<<<<<< HEAD
-  virtual void PostRender( EglInterface& egl, Dali::DisplayConnection* displayConnection, bool replacingSurface, bool resizingSurface ) override;
-=======
   virtual void PostRender( bool renderToFbo, bool replacingSurface, bool resizingSurface );
->>>>>>> 752d912e
 
   /**
    * @copydoc Dali::RenderSurface::StopRender()
@@ -252,7 +228,7 @@
   ThreadSynchronizationInterface* mThreadSynchronization;
   TriggerEventInterface*          mRenderNotification; ///< Render notification trigger
   TriggerEventInterface*          mRotationTrigger;
-  GraphicsInterface*              mGraphics;           ///< Graphics interface
+  Integration::Graphics::GraphicsInterface* mGraphics;           ///< Graphics interface
   ColorDepth                      mColorDepth;         ///< Color depth of surface (32 bit or 24 bit)
   OutputSignalType                mOutputTransformedSignal;
   int                             mRotationAngle;
