--- conflicted
+++ resolved
@@ -19,18 +19,9 @@
  */
 
 // INTERNAL INCLUDES
-<<<<<<< HEAD
-#include <dali/integration-api/render-surface.h>
-#include <dali/integration-api/egl-interface.h>
-=======
-#include <dali/internal/graphics/common/graphics-interface.h>
->>>>>>> 2b7d627d
-
 #ifdef DALI_ADAPTOR_COMPILATION
-#include <dali/integration-api/egl-interface.h>
 #include <dali/integration-api/render-surface-interface.h>
 #else
-#include <dali/integration-api/adaptors/egl-interface.h>
 #include <dali/integration-api/adaptors/render-surface-interface.h>
 #endif
 
@@ -39,13 +30,11 @@
 #include <dali/graphics/surface-factory.h>
 #include <dali/public-api/signals/connection-tracker.h>
 #include <dali/public-api/signals/dali-signal.h>
-<<<<<<< HEAD
 #include <memory>
-=======
->>>>>>> 2b7d627d
 
 namespace Dali
 {
+
 namespace Integration
 {
 class Surface;
@@ -64,11 +53,7 @@
 /**
  * Window interface of render surface.
  */
-<<<<<<< HEAD
-class WindowRenderSurface : public Dali::RenderSurface, public ConnectionTracker, public Graphics::NativeWindowInterface
-=======
-class WindowRenderSurface : public Dali::RenderSurfaceInterface, public ConnectionTracker
->>>>>>> 2b7d627d
+class WindowRenderSurface : public Dali::RenderSurfaceInterface, public ConnectionTracker, public Graphics::NativeWindowInterface
 {
 public:
 
@@ -151,11 +136,7 @@
   /**
    * @copydoc Dali::Integration::RenderSurface::InitializeGraphics()
    */
-<<<<<<< HEAD
   virtual void InitializeGraphics( Graphics::GraphicsInterface& graphics ) override;
-=======
-  virtual void InitializeGraphics() override;
->>>>>>> 2b7d627d
 
   /**
    * @copydoc Dali::Integration::RenderSurface::CreateSurface()
@@ -218,7 +199,7 @@
   virtual void MakeContextCurrent() override;
 
   /**
-   * @copydoc Dali::Integration::RenderSurface::GetDepthBufferRequired()
+   * @copydoc Dali::Integration::RenderSurfacsudo e::GetDepthBufferRequired()
    */
   virtual Integration::DepthBufferAvailable GetDepthBufferRequired() override;
 
@@ -254,20 +235,13 @@
 
 private: // Data
 
-  EglInterface*                   mEGL;
   Dali::DisplayConnection*        mDisplayConnection;
   PositionSize                    mPositionSize;       ///< Position
   std::unique_ptr< WindowBase >   mWindowBase;
   ThreadSynchronizationInterface* mThreadSynchronization;
   TriggerEventInterface*          mRenderNotification; ///< Render notification trigger
   TriggerEventInterface*          mRotationTrigger;
-<<<<<<< HEAD
   Graphics::GraphicsInterface*    mGraphics;           ///< Graphics interface
-=======
-  GraphicsInterface*              mGraphics;           ///< Graphics interface
-  EGLSurface                      mEGLSurface;
-  EGLContext                      mEGLContext;
->>>>>>> 2b7d627d
   ColorDepth                      mColorDepth;         ///< Color depth of surface (32 bit or 24 bit)
   OutputSignalType                mOutputTransformedSignal;
   int                             mRotationAngle;
