#ifndef DALI_INTERNAL_WINDOWSYSTEM_COMMON_DISPLAY_CONNECTION_H
#define DALI_INTERNAL_WINDOWSYSTEM_COMMON_DISPLAY_CONNECTION_H

/*
 * Copyright (c) 2019 Samsung Electronics Co., Ltd.
 *
 * Licensed under the Apache License, Version 2.0 (the "License");
 * you may not use this file except in compliance with the License.
 * You may obtain a copy of the License at
 *
 * http://www.apache.org/licenses/LICENSE-2.0
 *
 * Unless required by applicable law or agreed to in writing, software
 * distributed under the License is distributed on an "AS IS" BASIS,
 * WITHOUT WARRANTIES OR CONDITIONS OF ANY KIND, either express or implied.
 * See the License for the specific language governing permissions and
 * limitations under the License.
 *
 */

// EXTERNAL INCLUDES
#include <dali/public-api/object/any.h>
#include <memory>

// INTERNAL INCLUDES
#include <dali/integration-api/render-surface.h>
#include <dali/graphics/graphics-interface.h>


namespace Dali
{
namespace Internal
{
namespace Adaptor
{
class DisplayConnection;
}
}

class DisplayConnection
{
public:

  /**
   * @brief Create an initialized DisplayConnection.
   *
   * @param[in] graphics The abstracted graphics interface
   * @return A handle to a newly allocated DisplayConnection resource.
   */
  static DisplayConnection* New( Dali::Graphics::GraphicsInterface& graphics );

  /**
   * @brief Create an initialized DisplayConnection.
   * Native surface will need this instead of DisplayConnection::New()
   *
   * @param[in] graphics The abstracted graphics interface
   * @param[in] type Render surface type
   * @return A handle to a newly allocated DisplayConnection resource.
   */
<<<<<<< HEAD
  static DisplayConnection* New( Dali::Graphics::GraphicsInterface& graphics, RenderSurface::Type type );
=======
  static DisplayConnection* New( Dali::Internal::Adaptor::GraphicsInterface& graphics, Integration::RenderSurface::Type type );
>>>>>>> ce102258

  /**
   * @brief Create a DisplayConnection handle; this can be initialised with DisplayConnection::New().
   *
   * Calling member functions with an uninitialised handle is not allowed.
   */
  DisplayConnection();

  /**
   * @brief Destructor
   *
   * This is non-virtual since derived Handle types must not contain data or virtual methods.
   */
  ~DisplayConnection();

  /**
   * @brief Get display
   *
   * @return display
   */
  Any GetDisplay();

  /**
   * @brief Consumes any possible events on the queue so that there is no leaking between frames
   */
  void ConsumeEvents();

  /**
   * @brief Initialize the display
   */
  bool Initialize();

public:

  /**
   * @brief This constructor is used by DisplayConnection New() methods.
   *
   * @param [in] handle A pointer to a newly allocated DisplayConnection resource
   */
  explicit DALI_INTERNAL DisplayConnection(Internal::Adaptor::DisplayConnection* impl);

private:

  std::unique_ptr<Internal::Adaptor::DisplayConnection> mImpl;
};

}

#endif // DALI_INTERNAL_WINDOWSYSTEM_COMMON_DISPLAY_CONNECTION_H<|MERGE_RESOLUTION|>--- conflicted
+++ resolved
@@ -57,11 +57,7 @@
    * @param[in] type Render surface type
    * @return A handle to a newly allocated DisplayConnection resource.
    */
-<<<<<<< HEAD
-  static DisplayConnection* New( Dali::Graphics::GraphicsInterface& graphics, RenderSurface::Type type );
-=======
-  static DisplayConnection* New( Dali::Internal::Adaptor::GraphicsInterface& graphics, Integration::RenderSurface::Type type );
->>>>>>> ce102258
+  static DisplayConnection* New( Dali::Graphics::GraphicsInterface& graphics, Integration::RenderSurface::Type type );
 
   /**
    * @brief Create a DisplayConnection handle; this can be initialised with DisplayConnection::New().
