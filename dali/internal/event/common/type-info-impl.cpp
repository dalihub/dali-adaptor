--- conflicted
+++ resolved
@@ -248,10 +248,6 @@
 
 size_t TypeInfo::GetSignalCount() const
 {
-<<<<<<< HEAD
-  Property::IndexContainer indices;
-  GetPropertyIndices(indices);
-=======
   size_t count = mSignalConnectors.size();
 
   Dali::TypeInfo base = Dali::TypeRegistry::Get().GetTypeInfo( mBaseTypeName );
@@ -263,7 +259,6 @@
 
   return count;
 }
->>>>>>> 7f19da84
 
 std::string TypeInfo::GetSignalName(size_t index) const
 {
