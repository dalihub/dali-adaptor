#ifndef __DALI_PROPERTY_HELPER_H__
#define __DALI_PROPERTY_HELPER_H__

/*
 * Copyright (c) 2014 Samsung Electronics Co., Ltd.
 *
 * Licensed under the Apache License, Version 2.0 (the "License");
 * you may not use this file except in compliance with the License.
 * You may obtain a copy of the License at
 *
 * http://www.apache.org/licenses/LICENSE-2.0
 *
 * Unless required by applicable law or agreed to in writing, software
 * distributed under the License is distributed on an "AS IS" BASIS,
 * WITHOUT WARRANTIES OR CONDITIONS OF ANY KIND, either express or implied.
 * See the License for the specific language governing permissions and
 * limitations under the License.
 *
 */

// INTERNAL INCLUDES
#include <dali/integration-api/bitmap.h>
#include <dali/devel-api/scripting/scripting.h>

namespace Dali
{

namespace Internal
{

/**
 * @brief Structure for setting up default properties and their details.
 */
struct PropertyDetails
{
  const char* name;             ///< The name of the property.
  Property::Type type;          ///< The property type.
  bool writable:1;              ///< Whether the property is writable
  bool animatable:1;            ///< Whether the property is animatable.
  bool constraintInput:1;       ///< Whether the property can be used as an input to a constraint.
#ifdef DEBUG_ENABLED
  Property::Index enumIndex;    ///< Used to check the index is correct within a debug build.
#endif
};

/**
 * These macros are used to define a table of property details per Actor object.
 * The index property is only compiled in for DEBUG_ENABLED builds and allows checking the table index VS the property enum index.
 * DALI_PROPERTY_TABLE_END Forces a run-time check that will happen once.
 */
#define DALI_PROPERTY_TABLE_BEGIN const Internal::PropertyDetails DEFAULT_PROPERTY_DETAILS[] = {
#ifdef DEBUG_ENABLED
#define DALI_PROPERTY_TABLE_END( startIndex )   }; const int DEFAULT_PROPERTY_COUNT = sizeof( DEFAULT_PROPERTY_DETAILS ) / sizeof( Internal::PropertyDetails ); \
  struct PROPERTY_CHECK \
  { \
    PROPERTY_CHECK() \
    { \
      for( int i = 0; i < DEFAULT_PROPERTY_COUNT; i++ ) \
      { \
        if ( DEFAULT_PROPERTY_DETAILS[i].enumIndex != ( startIndex + i ) ) \
        { \
          DALI_LOG_ERROR( "Checking property failed: index:%d, enumIndex:%d == index+start:%d, (name:%s)\n", i, \
                          DEFAULT_PROPERTY_DETAILS[i].enumIndex, (startIndex + i), DEFAULT_PROPERTY_DETAILS[i].name ); \
          DALI_ASSERT_DEBUG( false && "Property enumeration mismatch" ); \
        } \
      } \
    } \
  }; \
  static PROPERTY_CHECK PROPERTY_CHECK_INSTANCE;
#else
#define DALI_PROPERTY_TABLE_END( startIndex )   }; const int DEFAULT_PROPERTY_COUNT = sizeof( DEFAULT_PROPERTY_DETAILS ) / sizeof( Internal::PropertyDetails );
#endif
#ifdef DEBUG_ENABLED
#define DALI_PROPERTY( text, type, writable, animatable, constraint, index ) { text, Dali::Property::type, writable, animatable, constraint, index },
#else
#define DALI_PROPERTY( text, type, writable, animatable, constraint, index ) { text, Dali::Property::type, writable, animatable, constraint },
#endif

/**
 * Macros for creating enumeration to string tables.
 * Example:
 *
 * DALI_ENUM_TO_STRING_TABLE_BEGIN( SizeMode )
 * DALI_ENUM_TO_STRING( USE_OWN_SIZE )
 * DALI_ENUM_TO_STRING( SIZE_EQUAL_TO_PARENT )
 * DALI_ENUM_TO_STRING_TABLE_END( SizeMode )
 *
 * Creates:
 * const Scripting::StringEnum< SizeMode > SizeModeTable[] = {
 * { "USE_OWN_SIZE", USE_OWN_SIZE },
 * { "SIZE_EQUAL_TO_PARENT", SIZE_EQUAL_TO_PARENT },
 * }; const unsigned int SizeModeTableCount = sizeof( SizeModeTable ) / sizeof( SizeModeTable[0] );
 */
<<<<<<< HEAD
#define DALI_ENUM_TO_STRING_TABLE_BEGIN( t ) const Dali::Scripting::StringEnum< t > t##Table[] = {
=======
#define DALI_ENUM_TO_STRING_TABLE_BEGIN( t ) const Scripting::StringEnum t##Table[] = {
>>>>>>> 8fe9a060
#define DALI_ENUM_TO_STRING_TABLE_END( t )   }; const unsigned int t##TableCount = sizeof( t##Table ) / sizeof( t##Table[0] );
#define DALI_ENUM_TO_STRING( s ) { #s, s },


} // namespace Internal

} // namespace Dali

#endif // __DALI_PROPERTY_HELPER_H__<|MERGE_RESOLUTION|>--- conflicted
+++ resolved
@@ -91,11 +91,7 @@
  * { "SIZE_EQUAL_TO_PARENT", SIZE_EQUAL_TO_PARENT },
  * }; const unsigned int SizeModeTableCount = sizeof( SizeModeTable ) / sizeof( SizeModeTable[0] );
  */
-<<<<<<< HEAD
-#define DALI_ENUM_TO_STRING_TABLE_BEGIN( t ) const Dali::Scripting::StringEnum< t > t##Table[] = {
-=======
-#define DALI_ENUM_TO_STRING_TABLE_BEGIN( t ) const Scripting::StringEnum t##Table[] = {
->>>>>>> 8fe9a060
+#define DALI_ENUM_TO_STRING_TABLE_BEGIN( t ) const Dali::Scripting::StringEnum t##Table[] = {
 #define DALI_ENUM_TO_STRING_TABLE_END( t )   }; const unsigned int t##TableCount = sizeof( t##Table ) / sizeof( t##Table[0] );
 #define DALI_ENUM_TO_STRING( s ) { #s, s },
 
