--- conflicted
+++ resolved
@@ -925,40 +925,7 @@
   }
 }
 
-<<<<<<< HEAD
 void Actor::ScaleBy(const Vector3& relativeScale)
-=======
-void Actor::SetInitialVolume( const Vector3& volume )
-{
-  if( NULL != mNode )
-  {
-    // mNode is being used in a separate thread; queue a message to set the value
-    SetInitialVolumeMessage( GetEventThreadServices(), *mNode, volume );
-  }
-}
-
-void Actor::SetTransmitGeometryScaling( bool transmitGeometryScaling )
-{
-  if( NULL != mNode )
-  {
-    // mNode is being used in a separate thread; queue a message to set the value
-    SetTransmitGeometryScalingMessage( GetEventThreadServices(), *mNode, transmitGeometryScaling );
-  }
-}
-
-bool Actor::GetTransmitGeometryScaling() const
-{
-  if( NULL != mNode )
-  {
-    // mNode is being used in a separate thread; copy the value from the previous update
-    return mNode->GetTransmitGeometryScaling();
-  }
-
-  return false;
-}
-
-void Actor::ScaleBy( const Vector3& relativeScale )
->>>>>>> c72d83ab
 {
   if( NULL != mNode )
   {
@@ -1277,14 +1244,152 @@
   return Vector3( 0.0f, 0.0f, 0.0f );
 }
 
-<<<<<<< HEAD
+void Actor::SetResizePolicy( ResizePolicy policy, Dimension dimension )
+{
+  EnsureRelayoutData();
+
+  for( unsigned int i = 0; i < DIMENSION_COUNT; ++i )
+  {
+    if( dimension & ( 1 << i ) )
+    {
+      mRelayoutData->resizePolicies[ i ] = policy;
+    }
+  }
+
+  OnSetResizePolicy( policy, dimension );
+
+  // Trigger relayout on this control
+  RelayoutRequest();
+}
+
+ResizePolicy Actor::GetResizePolicy( Dimension dimension ) const
+{
+  EnsureRelayoutData();
+
+  // If more than one dimension is requested, just return the first one found
+  for( unsigned int i = 0; i < DIMENSION_COUNT; ++i )
+  {
+    if( ( dimension & ( 1 << i ) ) )
+    {
+      return mRelayoutData->resizePolicies[ i ];
+    }
+  }
+
+  return FIXED;   // Default
+}
+
+void Actor::SetSizeScalePolicy( SizeScalePolicy policy )
+{
+  EnsureRelayoutData();
+
+  mRelayoutData->sizeSetPolicy = policy;
+}
+
+SizeScalePolicy Actor::GetSizeScalePolicy() const
+{
+  EnsureRelayoutData();
+
+  return mRelayoutData->sizeSetPolicy;
+}
+
+void Actor::SetDimensionDependency( Dimension dimension, Dimension dependency )
+{
+  EnsureRelayoutData();
+
+  for( unsigned int i = 0; i < DIMENSION_COUNT; ++i )
+  {
+    if( dimension & ( 1 << i ) )
+    {
+      mRelayoutData->dimensionDependencies[ i ] = dependency;
+      mRelayoutData->resizePolicies[ i ] = DIMENSION_DEPENDENCY;
+    }
+  }
+}
+
+Dimension Actor::GetDimensionDependency( Dimension dimension ) const
+{
+  EnsureRelayoutData();
+
+  // If more than one dimension is requested, just return the first one found
+  for( unsigned int i = 0; i < DIMENSION_COUNT; ++i )
+  {
+    if( ( dimension & ( 1 << i ) ) )
+    {
+      return mRelayoutData->dimensionDependencies[ i ];
+    }
+  }
+
+  return ALL_DIMENSIONS;   // Default
+}
+
+void Actor::SetRelayoutEnabled( bool relayoutEnabled )
+{
+  // If relayout data has not been allocated yet and the client is requesting
+  // to disable it, do nothing
+  if( mRelayoutData || relayoutEnabled )
+  {
+    EnsureRelayoutData();
+
+    mRelayoutData->relayoutEnabled = relayoutEnabled;
+  }
+}
+
+bool Actor::IsRelayoutEnabled() const
+{
+  // Assume that if relayout data has not been allocated yet then
+  // relayout is disabled
+  return mRelayoutData && mRelayoutData->relayoutEnabled;
+}
+
+void Actor::SetLayoutDirty( bool dirty, Dimension dimension )
+{
+  EnsureRelayoutData();
+
+  for( unsigned int i = 0; i < DIMENSION_COUNT; ++i )
+  {
+    if( dimension & ( 1 << i ) )
+    {
+      mRelayoutData->dimensionDirty[ i ] = dirty;
+    }
+  }
+}
+
+bool Actor::IsLayoutDirty( Dimension dimension ) const
+{
+  EnsureRelayoutData();
+
+  for( unsigned int i = 0; i < DIMENSION_COUNT; ++i )
+  {
+    if( ( dimension & ( 1 << i ) ) && mRelayoutData->dimensionDirty[ i ] )
+    {
+      return true;
+    }
+  }
+
+  return false;
+}
+
+bool Actor::RelayoutPossible( Dimension dimension ) const
+{
+  EnsureRelayoutData();
+
+  return mRelayoutData->relayoutEnabled && !IsLayoutDirty( dimension );
+}
+
+bool Actor::RelayoutRequired( Dimension dimension ) const
+{
+  EnsureRelayoutData();
+
+  return mRelayoutData->relayoutEnabled && IsLayoutDirty( dimension );
+}
+
 unsigned int Actor::AddRenderer( Renderer& renderer )
 {
   //TODO: MESH_REWORK : Check this
   //TODO: MESH_REWORK : Add support for multiple renderers
   if ( ! mAttachment )
   {
-    mAttachment = RendererAttachment::New( *mStage,  *mNode, renderer );
+    mAttachment = RendererAttachment::New( GetEventThreadServices(), *mNode, renderer );
   }
 
   return 0;
@@ -1323,146 +1428,8 @@
   //TODO: MESH_REWORK : Check this
   //TODO: MESH_REWORK : Add support for multiple renderers
   mAttachment = NULL;
-=======
-void Actor::SetResizePolicy( ResizePolicy policy, Dimension dimension )
-{
-  EnsureRelayoutData();
-
-  for( unsigned int i = 0; i < DIMENSION_COUNT; ++i )
-  {
-    if( dimension & ( 1 << i ) )
-    {
-      mRelayoutData->resizePolicies[ i ] = policy;
-    }
-  }
-
-  OnSetResizePolicy( policy, dimension );
-
-  // Trigger relayout on this control
-  RelayoutRequest();
-}
-
-ResizePolicy Actor::GetResizePolicy( Dimension dimension ) const
-{
-  EnsureRelayoutData();
-
-  // If more than one dimension is requested, just return the first one found
-  for( unsigned int i = 0; i < DIMENSION_COUNT; ++i )
-  {
-    if( ( dimension & ( 1 << i ) ) )
-    {
-      return mRelayoutData->resizePolicies[ i ];
-    }
-  }
-
-  return FIXED;   // Default
-}
-
-void Actor::SetSizeScalePolicy( SizeScalePolicy policy )
-{
-  EnsureRelayoutData();
-
-  mRelayoutData->sizeSetPolicy = policy;
-}
-
-SizeScalePolicy Actor::GetSizeScalePolicy() const
-{
-  EnsureRelayoutData();
-
-  return mRelayoutData->sizeSetPolicy;
-}
-
-void Actor::SetDimensionDependency( Dimension dimension, Dimension dependency )
-{
-  EnsureRelayoutData();
-
-  for( unsigned int i = 0; i < DIMENSION_COUNT; ++i )
-  {
-    if( dimension & ( 1 << i ) )
-    {
-      mRelayoutData->dimensionDependencies[ i ] = dependency;
-      mRelayoutData->resizePolicies[ i ] = DIMENSION_DEPENDENCY;
-    }
-  }
-}
-
-Dimension Actor::GetDimensionDependency( Dimension dimension ) const
-{
-  EnsureRelayoutData();
-
-  // If more than one dimension is requested, just return the first one found
-  for( unsigned int i = 0; i < DIMENSION_COUNT; ++i )
-  {
-    if( ( dimension & ( 1 << i ) ) )
-    {
-      return mRelayoutData->dimensionDependencies[ i ];
-    }
-  }
-
-  return ALL_DIMENSIONS;   // Default
-}
-
-void Actor::SetRelayoutEnabled( bool relayoutEnabled )
-{
-  // If relayout data has not been allocated yet and the client is requesting
-  // to disable it, do nothing
-  if( mRelayoutData || relayoutEnabled )
-  {
-    EnsureRelayoutData();
-
-    mRelayoutData->relayoutEnabled = relayoutEnabled;
-  }
-}
-
-bool Actor::IsRelayoutEnabled() const
-{
-  // Assume that if relayout data has not been allocated yet then
-  // relayout is disabled
-  return mRelayoutData && mRelayoutData->relayoutEnabled;
-}
-
-void Actor::SetLayoutDirty( bool dirty, Dimension dimension )
-{
-  EnsureRelayoutData();
-
-  for( unsigned int i = 0; i < DIMENSION_COUNT; ++i )
-  {
-    if( dimension & ( 1 << i ) )
-    {
-      mRelayoutData->dimensionDirty[ i ] = dirty;
-    }
-  }
-}
-
-bool Actor::IsLayoutDirty( Dimension dimension ) const
-{
-  EnsureRelayoutData();
-
-  for( unsigned int i = 0; i < DIMENSION_COUNT; ++i )
-  {
-    if( ( dimension & ( 1 << i ) ) && mRelayoutData->dimensionDirty[ i ] )
-    {
-      return true;
-    }
-  }
-
-  return false;
-}
-
-bool Actor::RelayoutPossible( Dimension dimension ) const
-{
-  EnsureRelayoutData();
-
-  return mRelayoutData->relayoutEnabled && !IsLayoutDirty( dimension );
-}
-
-bool Actor::RelayoutRequired( Dimension dimension ) const
-{
-  EnsureRelayoutData();
-
-  return mRelayoutData->relayoutEnabled && IsLayoutDirty( dimension );
->>>>>>> c72d83ab
-}
+}
+
 
 #ifdef DYNAMICS_SUPPORT
 
