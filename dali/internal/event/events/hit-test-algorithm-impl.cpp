--- conflicted
+++ resolved
@@ -381,11 +381,8 @@
 /**
  * Hit test a RenderTask
  */
-<<<<<<< HEAD
 bool HitTestRenderTask( const Vector< RenderTaskList::Exclusive >& exclusives,
-=======
-bool HitTestRenderTask( Stage& stage,
->>>>>>> 8fe9a060
+                        Stage& stage,
                         LayerList& layers,
                         RenderTask& renderTask,
                         Vector2 screenCoordinates,
@@ -549,11 +546,7 @@
       }
     }
 
-<<<<<<< HEAD
-    if ( HitTestRenderTask( exclusives, layers, renderTask, screenCoordinates, results, hitCheck ) )
-=======
-    if ( HitTestRenderTask( stage, layers, renderTask, screenCoordinates, results, hitCheck ) )
->>>>>>> 8fe9a060
+    if ( HitTestRenderTask( exclusives, stage, layers, renderTask, screenCoordinates, results, hitCheck ) )
     {
       // Return true when an actor is hit (or layer in our render-task consumes the hit)
       return true; // don't bother checking off screen tasks
@@ -578,11 +571,7 @@
         continue;
       }
 
-<<<<<<< HEAD
-      if ( HitTestRenderTask( exclusives, layers, renderTask, screenCoordinates, results, hitCheck ) )
-=======
-      if ( HitTestRenderTask( stage, layers, renderTask, screenCoordinates, results, hitCheck ) )
->>>>>>> 8fe9a060
+      if ( HitTestRenderTask( exclusives, stage, layers, renderTask, screenCoordinates, results, hitCheck ) )
       {
         // Return true when an actor is hit (or a layer in our render-task consumes the hit)
         return true;
@@ -652,11 +641,7 @@
 
   const Vector< RenderTaskList::Exclusive >& exclusives = Stage::GetCurrent()->GetRenderTaskList().GetExclusivesList();
   HitTestFunctionWrapper hitTestFunctionWrapper( func );
-<<<<<<< HEAD
-  if ( HitTestRenderTask( exclusives, stage.GetLayerList(), renderTask, screenCoordinates, hitTestResults, hitTestFunctionWrapper ) )
-=======
-  if ( HitTestRenderTask( stage, stage.GetLayerList(), renderTask, screenCoordinates, hitTestResults, hitTestFunctionWrapper ) )
->>>>>>> 8fe9a060
+  if ( HitTestRenderTask( exclusives, stage, stage.GetLayerList(), renderTask, screenCoordinates, hitTestResults, hitTestFunctionWrapper ) )
   {
     results.actor = hitTestResults.actor;
     results.actorCoordinates = hitTestResults.actorCoordinates;
