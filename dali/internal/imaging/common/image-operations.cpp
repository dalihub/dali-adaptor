--- conflicted
+++ resolved
@@ -1470,11 +1470,7 @@
       }
       else
       {
-<<<<<<< HEAD
-        DALI_ASSERT_DEBUG( nullptr == "Inner branch conditions don't match outer branch." );
-=======
         DALI_ASSERT_DEBUG( false && "Inner branch conditions don't match outer branch." );
->>>>>>> c6d1a04c
       }
     }
   }
@@ -1730,11 +1726,7 @@
     }
     else
     {
-<<<<<<< HEAD
-      DALI_ASSERT_DEBUG( nullptr == "Inner branch conditions don't match outer branch." );
-=======
       DALI_ASSERT_DEBUG( 0 == "Inner branch conditions don't match outer branch." );
->>>>>>> c6d1a04c
     }
   }
   else
@@ -2143,11 +2135,7 @@
     }
     else
     {
-<<<<<<< HEAD
-      DALI_ASSERT_DEBUG( nullptr == "Inner branch conditions don't match outer branch." );
-=======
       DALI_ASSERT_DEBUG( 0 == "Inner branch conditions don't match outer branch." );
->>>>>>> c6d1a04c
     }
   }
   else
