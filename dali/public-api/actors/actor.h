#ifndef __DALI_ACTOR_H__
#define __DALI_ACTOR_H__

/*
 * Copyright (c) 2015 Samsung Electronics Co., Ltd.
 *
 * Licensed under the Apache License, Version 2.0 (the "License");
 * you may not use this file except in compliance with the License.
 * You may obtain a copy of the License at
 *
 * http://www.apache.org/licenses/LICENSE-2.0
 *
 * Unless required by applicable law or agreed to in writing, software
 * distributed under the License is distributed on an "AS IS" BASIS,
 * WITHOUT WARRANTIES OR CONDITIONS OF ANY KIND, either express or implied.
 * See the License for the specific language governing permissions and
 * limitations under the License.
 *
 */

// EXTERNAL INCLUDES
#include <string>

// INTERNAL INCLUDES
#include <dali/public-api/common/vector-wrapper.h>
#include <dali/public-api/actors/actor-enumerations.h>
#include <dali/public-api/actors/draw-mode.h>
#include <dali/public-api/math/radian.h>
#include <dali/public-api/object/handle.h>
#include <dali/public-api/object/property-index-ranges.h>
#include <dali/public-api/signals/dali-signal.h>
namespace Dali
{

namespace Internal DALI_INTERNAL
{
class Actor;
}

class Actor;
<<<<<<< HEAD
class Renderer;
class Animation;
class Constraint;
=======
>>>>>>> 044afbb9
struct Degree;
class Quaternion;
class Layer;
struct KeyEvent;
struct TouchEvent;
struct HoverEvent;
struct MouseWheelEvent;
struct Vector2;
struct Vector3;
struct Vector4;

/**
 * @brief Actor container.
 */
typedef std::vector<Actor> ActorContainer;
typedef ActorContainer::iterator ActorIter; ///< Iterator for Dali::ActorContainer
typedef ActorContainer::const_iterator ActorConstIter; ///< Const iterator for Dali::ActorContainer

typedef Rect<float> Padding;      ///< Padding definition

/**
 * @brief Actor is the primary object with which Dali applications interact.
 *
 * UI controls can be built by combining multiple actors.
 *
 * <h3>Multi-Touch Events:</h3>
 *
 * Touch or hover events are received via signals; see Actor::TouchedSignal() and Actor::HoveredSignal() for more details.
 *
 * <i>Hit Testing Rules Summary:</i>
 *
 * - An actor is only hittable if the actor's touch or hover signal has a connection.
 * - An actor is only hittable when it is between the camera's near and far planes.
 * - If an actor is made insensitive, then the actor and its children are not hittable; see IsSensitive()
 * - If an actor's visibility flag is unset, then none of its children are hittable either; see IsVisible()
 * - To be hittable, an actor must have a non-zero size.
 * - If an actor's world color is fully transparent, then it is not hittable; see GetCurrentWorldColor()
 *
 * <i>Hit Test Algorithm:</i>
 *
 * - RenderTasks
 *   - Hit testing is dependent on the camera used, which is specific to each RenderTask.
 *
 * - Layers
 *   - For each RenderTask, hit testing starts from the top-most layer and we go through all the
 *     layers until we have a hit or there are none left.
 *   - Before we perform a hit test within a layer, we check if all the layer's parents are visible
 *     and sensitive.
 *   - If they are not, we skip hit testing the actors in that layer altogether.
 *   - If a layer is set to consume all touch, then we do not check any layers behind this layer.
 *
 * - Actors
 *   - The final part of hit testing is performed by walking through the actor tree within a layer.
 *   - The following pseudocode shows the algorithm used:
 *     @code
 *     HIT-TEST-WITHIN-LAYER( ACTOR )
 *     {
 *       // Only hit-test the actor and its children if it is sensitive and visible
 *       IF ( ACTOR-IS-SENSITIVE &&
 *            ACTOR-IS-VISIBLE )
 *       {
 *         // Depth-first traversal within current layer, visiting parent first
 *
 *         // Check whether current actor should be hit-tested
 *         IF ( ( TOUCH-SIGNAL-NOT-EMPTY || HOVER-SIGNAL-NOT-EMPTY ) &&
 *              ACTOR-HAS-NON-ZERO-SIZE &&
 *              ACTOR-WORLD-COLOR-IS-NOT-TRANSPARENT )
 *         {
 *           // Hit-test current actor
 *           IF ( ACTOR-HIT )
 *           {
 *             IF ( ACTOR-IS-OVERLAY || ( DISTANCE-TO-ACTOR < DISTANCE-TO-LAST-HIT-ACTOR ) )
 *             {
 *               // The current actor is the closest actor that was underneath the touch
 *               LAST-HIT-ACTOR = CURRENT-ACTOR
 *             }
 *           }
 *         }
 *
 *         // Keep checking children, in case we hit something closer
 *         FOR-EACH CHILD (in order)
 *         {
 *           IF ( CHILD-IS-NOT-A-LAYER )
 *           {
 *             // Continue traversal for this child's sub-tree
 *             HIT-TEST-WITHIN-LAYER ( CHILD )
 *           }
 *           // else we skip hit-testing the child's sub-tree altogether
 *         }
 *       }
 *     }
 *     @endcode
 *   - Overlays always take priority (i.e. they're considered closer) regardless of distance.
 *     The overlay children take priority over their parents, and overlay siblings take priority
 *     over their previous siblings (i.e. reverse of rendering order):
 *     @code
 *           1
 *          / \
 *         /   \
 *        2     5
 *       / \     \
 *      /   \     \
 *     3     4     6
 *
 *     Hit Priority of above Actor tree (all overlays): 1 - Lowest. 6 - Highest.
 *     @endcode
 *   - Stencil Actors can be used to influence the result of hits on renderable actors within a layer.
 *     If a Stencil Actor exists on a layer and that Actor is marked visible then a successful
 *     hit on a renderable actor can only take place in the area that the stencil Actor marks as visible.
 *     The hit can be in any Stencil Actor in that layer, but must be in the region of one of them.
 *     Stencil Actor inheritance behaves as with rendering in that any child of a Stencil Actor will
 *     also be considered a Stencil Actor.
 *     Non-renderable actors can be hit regardless of whether a stencil actor is hit or not.
 *
 * <i>Touch or hover Event Delivery:</i>
 *
 * - Delivery
 *   - The hit actor's touch or hover signal is emitted first; if it is not consumed by any of the listeners,
 *     the parent's touch or hover signal is emitted, and so on.
 *   - The following pseudocode shows the delivery mechanism:
 *     @code
 *     EMIT-TOUCH-SIGNAL( ACTOR )
 *     {
 *       IF ( TOUCH-SIGNAL-NOT-EMPTY )
 *       {
 *         // Only do the emission if touch signal of actor has connections.
 *         CONSUMED = TOUCHED-SIGNAL( TOUCH-EVENT )
 *       }
 *
 *       IF ( NOT-CONSUMED )
 *       {
 *         // If event is not consumed then deliver it to the parent unless we reach the root actor
 *         IF ( ACTOR-PARENT )
 *         {
 *           EMIT-TOUCH-SIGNAL( ACTOR-PARENT )
 *         }
 *       }
 *     }
 *
 *     EMIT-HOVER-SIGNAL( ACTOR )
 *     {
 *       IF ( HOVER-SIGNAL-NOT-EMPTY )
 *       {
 *         // Only do the emission if hover signal of actor has connections.
 *         CONSUMED = HOVERED-SIGNAL( HOVER-EVENT )
 *       }
 *
 *       IF ( NOT-CONSUMED )
 *       {
 *         // If event is not consumed then deliver it to the parent unless we reach the root actor
 *         IF ( ACTOR-PARENT )
 *         {
 *           EMIT-HOVER-SIGNAL( ACTOR-PARENT )
 *         }
 *       }
 *     }
 *     @endcode
 *   - If there are several touch points, then the delivery is only to the first touch point's hit
 *     actor (and its parents).  There will be NO touch or hover signal delivery for the hit actors of the
 *     other touch points.
 *   - The local coordinates are from the top-left (0.0f, 0.0f, 0.5f) of the hit actor.
 *
 * - Leave State
 *   - A "Leave" state is set when the first point exits the bounds of the previous first point's
 *     hit actor (primary hit actor).
 *   - When this happens, the last primary hit actor's touch or hover signal is emitted with a "Leave" state
 *     (only if it requires leave signals); see SetLeaveRequired().
 *
 * - Interrupted State
 *   - If a system event occurs which interrupts the touch or hover processing, then the last primary hit
 *     actor's touch or hover signals are emitted with an "Interrupted" state.
 *   - If the last primary hit actor, or one of its parents, is no longer touchable or hoverable, then its
 *     touch or hover signals are also emitted with an "Interrupted" state.
 *   - If the consumed actor on touch-down is not the same as the consumed actor on touch-up, then
 *     touch signals are also emitted from the touch-down actor with an "Interrupted" state.
 *   - If the consumed actor on hover-start is not the same as the consumed actor on hover-finished, then
 *     hover signals are also emitted from the hover-started actor with an "Interrupted" state.
 * <h3>Key Events:</h3>
 *
 * Key events are received by an actor once set to grab key events, only one actor can be set as focused.
 *
 * @nosubgrouping
 *
 * Signals
 * | %Signal Name      | Method                       |
 * |-------------------|------------------------------|
 * | touched           | @ref TouchedSignal()         |
 * | hovered           | @ref HoveredSignal()         |
 * | mouse-wheel-event | @ref MouseWheelEventSignal() |
 * | on-stage          | @ref OnStageSignal()         |
 * | off-stage         | @ref OffStageSignal()        |
 *
 * Actions
 * | %Action Name      | %Actor method called         |
 * |-------------------|------------------------------|
 * | show              | %SetVisible( true )          |
 * | hide              | %SetVisible( false )         |
 */
class DALI_IMPORT_API Actor : public Handle
{
public:

  /**
   * @brief An enumeration of properties belonging to the Actor class.
   */
  struct Property
  {
    enum
    {
      PARENT_ORIGIN = DEFAULT_ACTOR_PROPERTY_START_INDEX, ///< name "parent-origin",         type Vector3
      PARENT_ORIGIN_X,                                    ///< name "parent-origin-x",       type float
      PARENT_ORIGIN_Y,                                    ///< name "parent-origin-y",       type float
      PARENT_ORIGIN_Z,                                    ///< name "parent-origin-z",       type float
      ANCHOR_POINT,                                       ///< name "anchor-point",          type Vector3
      ANCHOR_POINT_X,                                     ///< name "anchor-point-x",        type float
      ANCHOR_POINT_Y,                                     ///< name "anchor-point-y",        type float
      ANCHOR_POINT_Z,                                     ///< name "anchor-point-z",        type float
      SIZE,                                               ///< name "size",                  type Vector3
      SIZE_WIDTH,                                         ///< name "size-width",            type float
      SIZE_HEIGHT,                                        ///< name "size-height",           type float
      SIZE_DEPTH,                                         ///< name "size-depth",            type float
      POSITION,                                           ///< name "position",              type Vector3
      POSITION_X,                                         ///< name "position-x",            type float
      POSITION_Y,                                         ///< name "position-y",            type float
      POSITION_Z,                                         ///< name "position-z",            type float
      WORLD_POSITION,                                     ///< name "world-position",        type Vector3    (read-only)
      WORLD_POSITION_X,                                   ///< name "world-position-x",      type float      (read-only)
      WORLD_POSITION_Y,                                   ///< name "world-position-y",      type float      (read-only)
      WORLD_POSITION_Z,                                   ///< name "world-position-z",      type float      (read-only)
      ORIENTATION,                                        ///< name "orientation",           type Quaternion
      WORLD_ORIENTATION,                                  ///< name "world-orientation",     type Quaternion (read-only)
      SCALE,                                              ///< name "scale",                 type Vector3
      SCALE_X,                                            ///< name "scale-x",               type float
      SCALE_Y,                                            ///< name "scale-y",               type float
      SCALE_Z,                                            ///< name "scale-z",               type float
      WORLD_SCALE,                                        ///< name "world-scale",           type Vector3    (read-only)
      VISIBLE,                                            ///< name "visible",               type bool
      COLOR,                                              ///< name "color",                 type Vector4
      COLOR_RED,                                          ///< name "color-red",             type float
      COLOR_GREEN,                                        ///< name "color-green",           type float
      COLOR_BLUE,                                         ///< name "color-blue",            type float
      COLOR_ALPHA,                                        ///< name "color-alpha",           type float
      WORLD_COLOR,                                        ///< name "world-color",           type Vector4    (read-only)
      WORLD_MATRIX,                                       ///< name "world-matrix",          type Matrix     (read-only)
      NAME,                                               ///< name "name",                  type std::string
      SENSITIVE,                                          ///< name "sensitive",             type bool
      LEAVE_REQUIRED,                                     ///< name "leave-required",        type bool
      INHERIT_ORIENTATION,                                ///< name "inherit-orientation",   type bool
      INHERIT_SCALE,                                      ///< name "inherit-scale",         type bool
      COLOR_MODE,                                         ///< name "color-mode",            type std::string
      POSITION_INHERITANCE,                               ///< name "position-inheritance",  type std::string
      DRAW_MODE,                                          ///< name "draw-mode",             type std::string
      SIZE_MODE_FACTOR,                                   ///< name "size-mode-factor",      type Vector3
      WIDTH_RESIZE_POLICY,                                ///< name "width-resize-policy",   type String
      HEIGHT_RESIZE_POLICY,                               ///< name "height-resize-policy",  type String
      SIZE_SCALE_POLICY,                                  ///< name "size-scale-policy",     type String
      WIDTH_FOR_HEIGHT,                                   ///< name "width-for-height",      type Boolean
      HEIGHT_FOR_WIDTH,                                   ///< name "height-for-width",      type Boolean
      PADDING,                                            ///< name "padding",               type Vector4
      MINIMUM_SIZE,                                       ///< name "minimum-size",          type Vector2
      MAXIMUM_SIZE,                                       ///< name "maximum-size",          type Vector2
    };
  };

  // Typedefs

  typedef Signal< bool (Actor, const TouchEvent&)> TouchSignalType;                 ///< Touch signal type
  typedef Signal< bool (Actor, const HoverEvent&)> HoverSignalType;                 ///< Hover signal type
  typedef Signal< bool (Actor, const MouseWheelEvent&) > MouseWheelEventSignalType; ///< Mousewheel signal type
  typedef Signal< void (Actor) > OnStageSignalType;  ///< Stage connection signal type
  typedef Signal< void (Actor) > OffStageSignalType; ///< Stage disconnection signal type
  typedef Signal< void (Actor) > OnRelayoutSignalType; ///< Called when the actor is relaid out

  // Creation

  /**
   * @brief Create an uninitialized Actor; this can be initialized with Actor::New().
   *
   * Calling member functions with an uninitialized Dali::Object is not allowed.
   */
  Actor();

  /**
   * @brief Create an initialized Actor.
   *
   * @return A handle to a newly allocated Dali resource.
   */
  static Actor New();

  /**
   * @brief Downcast an Object handle to Actor handle.
   *
   * If handle points to a Actor object the downcast produces valid
   * handle. If not the returned handle is left uninitialized.
   *
   * @param[in] handle to An object
   * @return handle to a Actor object or an uninitialized handle
   */
  static Actor DownCast( BaseHandle handle );

  /**
   * @brief Dali::Actor is intended as a base class
   *
   * This is non-virtual since derived Handle types must not contain data or virtual methods.
   */
  ~Actor();

  /**
   * @brief Copy constructor
   *
   * @param [in] copy The actor to copy.
   */
  Actor(const Actor& copy);

  /**
   * @brief Assignment operator
   *
   * @param [in] rhs The actor to copy.
   */
  Actor& operator=(const Actor& rhs);

  /**
   * @brief Retrieve the Actor's name.
   *
   * @pre The Actor has been initialized.
   * @return The Actor's name.
   */
  const std::string& GetName() const;

  /**
   * @brief Sets the Actor's name.
   *
   * @pre The Actor has been initialized.
   * @param [in] name The new name.
   */
  void SetName(const std::string& name);

  /**
   * @brief Retrieve the unique ID of the actor.
   *
   * @pre The Actor has been initialized.
   * @return The ID.
   */
  unsigned int GetId() const;

  // Containment

  /**
   * @brief Query whether an actor is the root actor, which is owned by the Stage.
   *
   * @pre The Actor has been initialized.
   * @return True if the actor is the root actor.
   */
  bool IsRoot() const;

  /**
   * @brief Query whether the actor is connected to the Stage.
   *
   * When an actor is connected, it will be directly or indirectly parented to the root Actor.
   * @note The root Actor is provided automatically by Dali::Stage, and is always considered to be connected.
   * @pre The Actor has been initialized.
   * @return True if the actor is connected to the Stage.
   */
  bool OnStage() const;

  /**
   * @brief Query whether the actor is of class Dali::Layer.
   *
   * @pre The Actor has been initialized.
   * @return True if the actor is a layer.
   */
  bool IsLayer() const;

  /**
   * @brief Gets the layer in which the actor is present.
   *
   * @pre The Actor has been initialized.
   * @return The layer, which will be uninitialized if the actor is off-stage.
   */
  Layer GetLayer();

  /**
   * @brief Adds a child Actor to this Actor.
   *
   * NOTE! if the child already has a parent, it will be removed from old parent
   * and reparented to this actor. This may change childs position, color,
   * scale etc as it now inherits them from this actor
   * @pre This Actor (the parent) has been initialized.
   * @pre The child actor has been initialized.
   * @pre The child actor is not the same as the parent actor.
   * @pre The actor is not the Root actor
   * @param [in] child The child.
   * @post The child will be referenced by its parent. This means that the child will be kept alive,
   * even if the handle passed into this method is reset or destroyed.
   * @post This may invalidate ActorContainer iterators.
   */
  void Add(Actor child);

  /**
   * @brief Inserts a child Actor to this actor's list of children at the given index
   *
   * NOTE! if the child already has a parent, it will be removed from old parent
   * and reparented to this actor. This may change childs position, color,
   * scale etc as it now inherits them from this actor
   * @pre This Actor (the parent) has been initialized.
   * @pre The child actor has been initialized.
   * @pre The child actor is not the same as the parent actor.
   * @pre The actor is not the Root actor
   * @param [in] index of actor to insert before
   * @param [in] child The child.
   * @post The child will be referenced by its parent. This means that the child will be kept alive,
   * even if the handle passed into this method is reset or destroyed.
   * @post If the index is greater than the current child count, it will be ignored and added at the end.
   * @post This may invalidate ActorContainer iterators.
   */
  void Insert(unsigned int index, Actor child);

  /**
   * @brief Removes a child Actor from this Actor.
   *
   * If the actor was not a child of this actor, this is a no-op.
   * @pre This Actor (the parent) has been initialized.
   * @pre The child actor is not the same as the parent actor.
   * @param [in] child The child.
   * @post This may invalidate ActorContainer iterators.
   */
  void Remove(Actor child);

  /**
   * @brief Removes an actor from its parent.
   *
   * If the actor has no parent, this method does nothing.
   * @pre The (child) actor has been initialized.
   * @post This may invalidate ActorContainer iterators.
   */
  void Unparent();

  /**
   * @brief Retrieve the number of children held by the actor.
   *
   * @pre The Actor has been initialized.
   * @return The number of children
   */
  unsigned int GetChildCount() const;

  /**
   * @brief Retrieve and child actor by index.
   *
   * @pre The Actor has been initialized.
   * @param[in] index The index of the child to retrieve
   * @return The actor for the given index or empty handle if children not initialised
   */
  Actor GetChildAt(unsigned int index) const;

  /**
   * @brief Search through this actor's hierarchy for an actor with the given name.
   *
   * The actor itself is also considered in the search
   * @pre The Actor has been initialized.
   * @param[in] actorName the name of the actor to find
   * @return A handle to the actor if found, or an empty handle if not.
   */
  Actor FindChildByName(const std::string& actorName);

  /**
   * @brief Search through this actor's hierarchy for an actor with the given unique ID.
   *
   * The actor itself is also considered in the search
   * @pre The Actor has been initialized.
   * @param[in] id the ID of the actor to find
   * @return A handle to the actor if found, or an empty handle if not.
   */
  Actor FindChildById(const unsigned int id);

  /**
   * @brief Retrieve the actor's parent.
   *
   * @pre The actor has been initialized.
   * @return A handle to the actor's parent. If the actor has no parent, this handle will be invalid.
   */
  Actor GetParent() const;

  // Positioning

  /**
   * @brief Set the origin of an actor, within its parent's area.
   *
   * This is expressed in unit coordinates, such that (0.0, 0.0, 0.5) is the top-left corner of the parent,
   * and (1.0, 1.0, 0.5) is the bottom-right corner.
   * The default parent-origin is Dali::ParentOrigin::TOP_LEFT (0.0, 0.0, 0.5).
   * An actor position is the distance between this origin, and the actors anchor-point.
   * @see Dali::ParentOrigin for predefined parent origin values
   * @pre The Actor has been initialized.
   * @note This is an asynchronous method; the value written may not match a value subsequently read with GetCurrentParentOrigin().
   * @param [in] origin The new parent-origin.
   */
  void SetParentOrigin(const Vector3& origin);

  /**
   * @brief Retrieve the parent-origin of an actor.
   *
   * @pre The Actor has been initialized.
   * @note This property can be animated; the return value may not match the value written with SetParentOrigin().
   * @return The current parent-origin.
   */
  Vector3 GetCurrentParentOrigin() const;

  /**
   * @brief Set the anchor-point of an actor.
   *
   * This is expressed in unit coordinates, such that (0.0, 0.0, 0.5)
   * is the top-left corner of the actor, and (1.0, 1.0, 0.5) is the
   * bottom-right corner.  The default anchor point is
   * Dali::AnchorPoint::CENTER (0.5, 0.5, 0.5).
   * An actor position is the distance between its parent-origin, and this anchor-point.
   * An actor's orientation is the rotation from its default orientation, the rotation is centered around its anchor-point.
   * @see Dali::AnchorPoint for predefined anchor point values
   * @pre The Actor has been initialized.
   * @note This is an asynchronous method; the value written may not match a value subsequently read with GetCurrentAnchorPoint().
   * @param [in] anchorPoint The new anchor-point.
   */
  void SetAnchorPoint(const Vector3& anchorPoint);

  /**
   * @brief Retrieve the anchor-point of an actor.
   *
   * @pre The Actor has been initialized.
   * @note This property can be animated; the return value may not match the value written with SetAnchorPoint().
   * @return The current anchor-point.
   */
  Vector3 GetCurrentAnchorPoint() const;

  /**
   * @brief Sets the size of an actor.
   *
   * Geometry can be scaled to fit within this area.
   * This does not interfere with the actors scale factor.
   * The actors default depth is the minimum of width & height.
   * @pre The actor has been initialized.
   * @note This is an asynchronous method; the value written may not match a value subsequently read with GetCurrentSize().
   * @param [in] width  The new width.
   * @param [in] height The new height.
   */
  void SetSize(float width, float height);

  /**
   * @brief Sets the size of an actor.
   *
   * Geometry can be scaled to fit within this area.
   * This does not interfere with the actors scale factor.
   * @pre The actor has been initialized.
   * @note This is an asynchronous method; the value written may not match a value subsequently read with GetCurrentSize().
   * @param [in] width  The size of the actor along the x-axis.
   * @param [in] height The size of the actor along the y-axis.
   * @param [in] depth The size of the actor along the z-axis.
   */
  void SetSize(float width, float height, float depth);

  /**
   * @brief Sets the size of an actor.
   *
   * Geometry can be scaled to fit within this area.
   * This does not interfere with the actors scale factor.
   * The actors default depth is the minimum of width & height.
   * @pre The actor has been initialized.
   * @note This is an asynchronous method; the value written may not match a value subsequently read with GetCurrentSize().
   * @param [in] size The new size.
   */
  void SetSize(const Vector2& size);

  /**
   * @brief Sets the size of an actor.
   *
   * Geometry can be scaled to fit within this area.
   * This does not interfere with the actors scale factor.
   * @pre The actor has been initialized.
   * @note This is an asynchronous method; the value written may not match a value subsequently read with GetCurrentSize().
   * @param [in] size The new size.
   */
  void SetSize(const Vector3& size);

  /**
   * @brief Retrieve the actor's size.
   *
   * @pre The actor has been initialized.
   * @note This return is the value that was set using SetSize or the target size of an animation
   * @return The actor's current size.
   */
  Vector3 GetTargetSize() const;

  /**
   * @brief Retrieve the actor's size.
   *
   * @pre The actor has been initialized.
   * @note This property can be animated; the return value may not match the value written with SetSize().
   * @return The actor's current size.
   */
  Vector3 GetCurrentSize() const;

  /**
   * Return the natural size of the actor.
   *
   * Deriving classes stipulate the natural size and by default an actor has a ZERO natural size.
   *
   * @return The actor's natural size
   */
  Vector3 GetNaturalSize() const;

  /**
   * @brief Sets the position of the actor.
   *
   * The Actor's z position will be set to 0.0f.
   * @pre The Actor has been initialized.
   * @note This is an asynchronous method; the value written may not match a value subsequently read with GetCurrentPosition().
   * @param [in] x The new x position
   * @param [in] y The new y position
   */
  void SetPosition(float x, float y);

  /**
   * @brief Sets the position of the Actor.
   *
   * @pre The Actor has been initialized.
   * @note This is an asynchronous method; the value written may not match a value subsequently read with GetCurrentPosition().
   * @param [in] x The new x position
   * @param [in] y The new y position
   * @param [in] z The new z position
   */
  void SetPosition(float x, float y, float z);

  /**
   * @brief Sets the position of the Actor.
   *
   * @pre The Actor has been initialized.
   * @note This is an asynchronous method; the value written may not match a value subsequently read with GetCurrentPosition().
   * @param [in] position The new position
   */
  void SetPosition(const Vector3& position);

  /**
   * @brief Set the position of an actor along the X-axis.
   *
   * @pre The Actor has been initialized.
   * @note This is an asynchronous method; the value written may not match a value subsequently read with GetCurrentPosition().
   * @param [in] x The new x position
   */
  void SetX(float x);

  /**
   * @brief Set the position of an actor along the Y-axis.
   *
   * @pre The Actor has been initialized.
   * @note This is an asynchronous method; the value written may not match a value subsequently read with GetCurrentPosition().
   * @param [in] y The new y position.
   */
  void SetY(float y);

  /**
   * @brief Set the position of an actor along the Z-axis.
   *
   * @pre The Actor has been initialized.
   * @note This is an asynchronous method; the value written may not match a value subsequently read with GetCurrentPosition().
   * @param [in] z The new z position
   */
  void SetZ(float z);

  /**
   * @brief Translate an actor relative to its existing position.
   *
   * @pre The actor has been initialized.
   * @param[in] distance The actor will move by this distance.
   */
  void TranslateBy(const Vector3& distance);

  /**
   * @brief Retrieve the position of the Actor.
   *
   * @pre The Actor has been initialized.
   * @note This property can be animated; the return value may not match the value written with SetPosition().
   * @return the Actor's current position.
   */
  Vector3 GetCurrentPosition() const;

  /**
   * @brief Retrieve the world-position of the Actor.
   *
   * @note The actor will not have a world-position, unless it has previously been added to the stage.
   * @pre The Actor has been initialized.
   * @return The Actor's current position in world coordinates.
   */
  Vector3 GetCurrentWorldPosition() const;

  /**
   * @brief Set the actors position inheritance mode.
   *
   * The default is to inherit.
   * Switching this off means that using SetPosition() sets the actor's world position.
   * @see PositionInheritanceMode
   * @pre The Actor has been initialized.
   * @param[in] mode to use
   */
  void SetPositionInheritanceMode( PositionInheritanceMode mode );

  /**
   * @brief Returns the actors position inheritance mode.
   *
   * @pre The Actor has been initialized.
   * @return true if the actor inherit's it's parent orientation, false if it uses world orientation.
   */
  PositionInheritanceMode GetPositionInheritanceMode() const;

  /**
   * @brief Sets the orientation of the Actor.
   *
   * An actor's orientation is the rotation from its default orientation, and the rotation is centered around its anchor-point.
   * @pre The Actor has been initialized.
   * @note This is an asynchronous method; the value written may not match a value subsequently read with GetCurrentOrientation().
   * @param [in] angle The new orientation angle in degrees.
   * @param [in] axis The new axis of orientation.
   */
  void SetOrientation( const Degree& angle, const Vector3& axis )
  {
    SetOrientation( Radian( angle ), axis );
  }

  /**
   * @brief Sets the orientation of the Actor.
   *
   * An actor's orientation is the rotation from its default orientation, and the rotation is centered around its anchor-point.
   * @pre The Actor has been initialized.
   * @note This is an asynchronous method; the value written may not match a value subsequently read with GetCurrentOrientation().
   * @param [in] angle The new orientation angle in radians.
   * @param [in] axis The new axis of orientation.
   */
  void SetOrientation(const Radian& angle, const Vector3& axis);

  /**
   * @brief Sets the orientation of the Actor.
   *
   * An actor's orientation is the rotation from its default orientation, and the rotation is centered around its anchor-point.
   * @pre The Actor has been initialized.
   * @note This is an asynchronous method; the value written may not match a value subsequently read with GetCurrentOrientation().
   * @param [in] orientation The new orientation.
   */
  void SetOrientation(const Quaternion& orientation);

  /**
   * @brief Apply a relative rotation to an actor.
   *
   * @pre The actor has been initialized.
   * @param[in] angle The angle to the rotation to combine with the existing orientation.
   * @param[in] axis The axis of the rotation to combine with the existing orientation.
   */
  void RotateBy( const Degree& angle, const Vector3& axis )
  {
    RotateBy( Radian( angle ), axis );
  }

  /**
   * @brief Apply a relative rotation to an actor.
   *
   * @pre The actor has been initialized.
   * @param[in] angle The angle to the rotation to combine with the existing orientation.
   * @param[in] axis The axis of the rotation to combine with the existing orientation.
   */
  void RotateBy(const Radian& angle, const Vector3& axis);

  /**
   * @brief Apply a relative rotation to an actor.
   *
   * @pre The actor has been initialized.
   * @param[in] relativeRotation The rotation to combine with the existing orientation.
   */
  void RotateBy(const Quaternion& relativeRotation);

  /**
   * @brief Retreive the Actor's orientation.
   *
   * @pre The Actor has been initialized.
   * @note This property can be animated; the return value may not match the value written with SetOrientation().
   * @return The current orientation.
   */
  Quaternion GetCurrentOrientation() const;

  /**
   * @brief Set whether a child actor inherits it's parent's orientation.
   *
   * Default is to inherit.
   * Switching this off means that using SetOrientation() sets the actor's world orientation.
   * @pre The Actor has been initialized.
   * @param[in] inherit - true if the actor should inherit orientation, false otherwise.
   */
  void SetInheritOrientation(bool inherit);

  /**
   * @brief Returns whether the actor inherit's it's parent's orientation.
   *
   * @pre The Actor has been initialized.
   * @return true if the actor inherit's it's parent orientation, false if it uses world orientation.
   */
  bool IsOrientationInherited() const;

  /**
   * @brief Retrieve the world-orientation of the Actor.
   *
   * @note The actor will not have a world-orientation, unless it has previously been added to the stage.
   * @pre The Actor has been initialized.
   * @return The Actor's current orientation in the world.
   */
  Quaternion GetCurrentWorldOrientation() const;

  /**
   * @brief Set the scale factor applied to an actor.
   *
   * @pre The Actor has been initialized.
   * @note This is an asynchronous method; the value written may not match a value subsequently read with GetCurrentScale().
   * @param [in] scale The scale factor applied on all axes.
   */
  void SetScale(float scale);

  /**
   * @brief Set the scale factor applied to an actor.
   *
   * @pre The Actor has been initialized.
   * @note This is an asynchronous method; the value written may not match a value subsequently read with GetCurrentScale().
   * @param [in] scaleX The scale factor applied along the x-axis.
   * @param [in] scaleY The scale factor applied along the y-axis.
   * @param [in] scaleZ The scale factor applied along the z-axis.
   */
  void SetScale(float scaleX, float scaleY, float scaleZ);

  /**
   * @brief Set the scale factor applied to an actor.
   *
   * @pre The Actor has been initialized.
   * @note This is an asynchronous method; the value written may not match a value subsequently read with GetCurrentScale().
   * @param [in] scale A vector representing the scale factor for each axis.
   */
  void SetScale(const Vector3& scale);

  /**
   * @brief Apply a relative scale to an actor.
   *
   * @pre The actor has been initialized.
   * @param[in] relativeScale The scale to combine with the actors existing scale.
   */
  void ScaleBy(const Vector3& relativeScale);

  /**
   * @brief Retrieve the scale factor applied to an actor.
   *
   * @pre The Actor has been initialized.
   * @note This property can be animated; the return value may not match the value written with SetScale().
   * @return A vector representing the scale factor for each axis.
   */
  Vector3 GetCurrentScale() const;

  /**
   * @brief Retrieve the world-scale of the Actor.
   *
   * @note The actor will not have a world-scale, unless it has previously been added to the stage.
   * @pre The Actor has been initialized.
   * @return The Actor's current scale in the world.
   */
  Vector3 GetCurrentWorldScale() const;

  /**
   * @brief Set whether a child actor inherits it's parent's scale.
   *
   * Default is to inherit.
   * Switching this off means that using SetScale() sets the actor's world scale.
   * @pre The Actor has been initialized.
   * @param[in] inherit - true if the actor should inherit scale, false otherwise.
   */
  void SetInheritScale( bool inherit );

  /**
   * @brief Returns whether the actor inherit's it's parent's scale.
   *
   * @pre The Actor has been initialized.
   * @return true if the actor inherit's it's parent scale, false if it uses world scale.
   */
  bool IsScaleInherited() const;

  /**
   * @brief Retrieves the world-matrix of the actor.
   *
   * @note The actor will not have a world-matrix, unless it has previously been added to the stage.
   * @pre The Actor has been initialized.
   * @return The Actor's current world matrix
   */
  Matrix GetCurrentWorldMatrix() const;

  // Visibility & Color

  /**
   * @brief Sets the visibility flag of an actor.
   *
   * @pre The actor has been initialized.
   * @note This is an asynchronous method; the value written may not match a value subsequently read with IsVisible().
   * @note If an actor's visibility flag is set to false, then the actor and its children will not be rendered.
   *       This is regardless of the individual visibility values of the children i.e. an actor will only be
   *       rendered if all of its parents have visibility set to true.
   * @param [in] visible The new visibility flag.
   */
  void SetVisible(bool visible);

  /**
   * @brief Retrieve the visibility flag of an actor.
   *
   * @pre The actor has been initialized.
   * @note This property can be animated; the return value may not match the value written with SetVisible().
   * @note If an actor is not visible, then the actor and its children will not be rendered.
   *       This is regardless of the individual visibility values of the children i.e. an actor will only be
   *       rendered if all of its parents have visibility set to true.
   * @return The visibility flag.
   */
  bool IsVisible() const;

  /**
   * @brief Sets the opacity of an actor.
   *
   * @pre The actor has been initialized.
   * @note This is an asynchronous method; the value written may not match a value subsequently read with GetCurrentOpacity().
   * @param [in] opacity The new opacity.
   */
  void SetOpacity(float opacity);

  /**
   * @brief Retrieve the actor's opacity.
   *
   * @pre The actor has been initialized.
   * @note This property can be animated; the return value may not match the value written with SetOpacity().
   * @return The actor's opacity.
   */
  float GetCurrentOpacity() const;

  /**
   * @brief Sets the actor's color; this is an RGBA value.
   *
   * The final color of the actor depends on its color mode.
   * @pre The Actor has been initialized.
   * @note This is an asynchronous method; the value written may not match a value subsequently read with GetCurrentColor().
   * @param [in] color The new color.
   */
  void SetColor(const Vector4& color);

  /**
   * @brief Retrieve the actor's color.
   *
   * Actor's own color is not clamped.
   * @pre The Actor has been initialized.
   * @note This property can be animated; the return value may not match the value written with SetColor().
   * @return The color.
   */
  Vector4 GetCurrentColor() const;

  /**
   * @brief Sets the actor's color mode.
   *
   * This specifies whether the Actor uses its own color, or inherits
   * its parent color. The default is USE_OWN_MULTIPLY_PARENT_ALPHA.
   * @pre The Actor has been initialized.
   * @param [in] colorMode to use.
   */
  void SetColorMode( ColorMode colorMode );

  /**
   * @brief Returns the actor's color mode.
   *
   * @pre The Actor has been initialized.
   * @return currently used colorMode.
   */
  ColorMode GetColorMode() const;

  /**
   * @brief Retrieve the world-color of the Actor, where each component is clamped within the 0->1 range.
   *
   * @note The actor will not have a world-color, unless it has previously been added to the stage.
   * @pre The Actor has been initialized.
   * @return The Actor's current color in the world.
   */
  Vector4 GetCurrentWorldColor() const;

  /**
   * @brief Set how the actor and its children should be drawn.
   *
   * Not all actors are renderable, but DrawMode can be inherited from any actor.
   * By default a renderable actor will be drawn as a 3D object. It will be depth-tested against
   * other objects in the world i.e. it may be obscured if other objects are in front.
   *
   * If DrawMode::OVERLAY is used, the actor and its children will be drawn as a 2D overlay.
   * Overlay actors are drawn in a separate pass, after all non-overlay actors within the Layer.
   * For overlay actors, the drawing order is determined by the hierachy (depth-first search order),
   * and depth-testing will not be used.
   *
   * If DrawMode::STENCIL is used, the actor and its children will be used to stencil-test other actors
   * within the Layer. Stencil actors are therefore drawn into the stencil buffer before any other
   * actors within the Layer.
   *
   * @param[in] drawMode The new draw-mode to use.
   * @note Setting STENCIL will override OVERLAY, if that would otherwise have been inherited.
   * @note Layers do not inherit the DrawMode from their parents.
   */
  void SetDrawMode( DrawMode::Type drawMode );

  /**
   * @brief Query how the actor and its children will be drawn.
   *
   * @return True if the Actor is an overlay.
   */
  DrawMode::Type GetDrawMode() const;

  // Input Handling

  /**
   * @brief Sets whether an actor should emit touch or hover signals; see SignalTouch() and SignalHover().
   *
   * An actor is sensitive by default, which means that as soon as an application connects to the SignalTouch(),
   * the touch event signal will be emitted, and as soon as an application connects to the SignalHover(), the
   * hover event signal will be emitted.
   *
   * If the application wishes to temporarily disable the touch or hover event signal emission, then they can do so by calling:
   * @code
   * actor.SetSensitive(false);
   * @endcode
   *
   * Then, to re-enable the touch or hover event signal emission, the application should call:
   * @code
   * actor.SetSensitive(true);
   * @endcode
   *
   * @see @see SignalTouch() and SignalHover().
   * @note If an actor's sensitivity is set to false, then it's children will not be hittable either.
   *       This is regardless of the individual sensitivity values of the children i.e. an actor will only be
   *       hittable if all of its parents have sensitivity set to true.
   * @pre The Actor has been initialized.
   * @param[in]  sensitive  true to enable emission of the touch or hover event signals, false otherwise.
   */
  void SetSensitive(bool sensitive);

  /**
   * @brief Query whether an actor emits touch or hover event signals.
   *
   * @note If an actor is not sensitive, then it's children will not be hittable either.
   *       This is regardless of the individual sensitivity values of the children i.e. an actor will only be
   *       hittable if all of its parents have sensitivity set to true.
   * @pre The Actor has been initialized.
   * @return true, if emission of touch or hover event signals is enabled, false otherwise.
   */
  bool IsSensitive() const;

  /**
   * @brief Converts screen coordinates into the actor's coordinate system using the default camera.
   *
   * @note The actor coordinates are relative to the top-left (0.0, 0.0, 0.5)
   * @pre The Actor has been initialized.
   * @param[out] localX On return, the X-coordinate relative to the actor.
   * @param[out] localY On return, the Y-coordinate relative to the actor.
   * @param[in] screenX The screen X-coordinate.
   * @param[in] screenY The screen Y-coordinate.
   * @return True if the conversion succeeded.
   */
  bool ScreenToLocal(float& localX, float& localY, float screenX, float screenY) const;

  /**
   * @brief Sets whether the actor should receive a notification when touch or hover motion events leave
   * the boundary of the actor.
   *
   * @note By default, this is set to false as most actors do not require this.
   * @note Need to connect to the SignalTouch or SignalHover to actually receive this event.
   *
   * @pre The Actor has been initialized.
   * @param[in]  required  Should be set to true if a Leave event is required
   */
  void SetLeaveRequired(bool required);

  /**
   * @brief This returns whether the actor requires touch or hover events whenever touch or hover motion events leave
   * the boundary of the actor.
   *
   * @pre The Actor has been initialized.
   * @return true if a Leave event is required, false otherwise.
   */
  bool GetLeaveRequired() const;

  /**
   * @brief Sets whether the actor should be focusable by keyboard navigation.
   *
   * The default is false.
   * @pre The Actor has been initialized.
   * @param[in] focusable - true if the actor should be focusable by keyboard navigation,
   * false otherwise.
   */
  void SetKeyboardFocusable( bool focusable );

  /**
   * @brief Returns whether the actor is focusable by keyboard navigation.
   *
   * @pre The Actor has been initialized.
   * @return true if the actor is focusable by keyboard navigation, false if not.
   */
  bool IsKeyboardFocusable() const;

  // SIZE NEGOTIATION

  /**
   * Set the resize policy to be used for the given dimension(s)
   *
   * @param[in] policy The resize policy to use
   * @param[in] dimension The dimension(s) to set policy for. Can be a bitfield of multiple dimensions.
   */
  void SetResizePolicy( ResizePolicy::Type policy, Dimension::Type dimension );

  /**
   * Return the resize policy used for a single dimension
   *
   * @param[in] dimension The dimension to get policy for
   * @return Return the dimension resize policy
   */
  ResizePolicy::Type GetResizePolicy( Dimension::Type dimension ) const;

  /**
   * @brief Set the policy to use when setting size with size negotiation. Defaults to SizeScalePolicy::USE_SIZE_SET.
   *
   * @param[in] policy The policy to use for when the size is set
   */
  void SetSizeScalePolicy( SizeScalePolicy::Type policy );

  /**
   * @brief Return the size set policy in use
   *
   * @return Return the size set policy
   */
  SizeScalePolicy::Type GetSizeScalePolicy() const;

  /**
   * @brief Sets the relative to parent size factor of the actor.
   *
   * This factor is only used when ResizePolicy is set to either:
   * ResizePolicy::SIZE_RELATIVE_TO_PARENT or ResizePolicy::SIZE_FIXED_OFFSET_FROM_PARENT.
   * This actor's size is set to the actor's size multipled by or added to this factor,
   * depending on ResizePolicy (See SetResizePolicy).
   *
   * @pre The Actor has been initialized.
   * @param [in] factor A Vector3 representing the relative factor to be applied to each axis.
   */
  void SetSizeModeFactor( const Vector3& factor );

  /**
   * @brief Retrieve the relative to parent size factor of the actor.
   *
   * @pre The Actor has been initialized.
   * @return The Actor's current relative size factor.
   */
  Vector3 GetSizeModeFactor() const;

  /**
   * @brief Calculate the height of the actor given a width
   *
   * @param width Width to use
   * @return Return the height based on the width
   */
  float GetHeightForWidth( float width );

  /**
   * @brief Calculate the width of the actor given a height
   *
   * @param height Height to use
   * @return Return the width based on the height
   */
  float GetWidthForHeight( float height );

  /**
   * Return the value of negotiated dimension for the given dimension
   *
   * @param dimension The dimension to retrieve
   * @return Return the value of the negotiated dimension
   */
  float GetRelayoutSize( Dimension::Type dimension ) const;

  /**
   * @brief Force propagate relayout flags through the tree. This actor and all actors
   * dependent on it will have their relayout flags reset.
   *
   * This is useful for resetting layout flags during the layout process.
   */
  void PropagateRelayoutFlags();

  /**
   * @brief Set the padding for use in layout
   *
   * @param[in] padding Padding for the actor
   */
  void SetPadding( const Padding& padding );

  /**
   * Return the value of the padding
   *
   * @param paddingOut The returned padding data
   */
  void GetPadding( Padding& paddingOut ) const;

  /**
   * @brief Set the minimum size an actor can be assigned in size negotiation
   *
   * @param[in] size The minimum size
   */
  void SetMinimumSize( const Vector2& size );

  /**
   * @brief Return the minimum relayout size
   *
   * @return Return the mininmum size
   */
  Vector2 GetMinimumSize();

  /**
   * @brief Set the maximum size an actor can be assigned in size negotiation
   *
   * @param[in] size The maximum size
   */
  void SetMaximumSize( const Vector2& size );

  /**
   * @brief Return the maximum relayout size
   *
   * @return Return the maximum size
   */
  Vector2 GetMaximumSize();

public: // Signals

  /**
   * @brief This signal is emitted when touch input is received.
   *
   * A callback of the following type may be connected:
   * @code
   *   bool YourCallbackName(Actor actor, const TouchEvent& event);
   * @endcode
   * The return value of True, indicates that the touch event should be consumed.
   * Otherwise the signal will be emitted on the next sensitive parent of the actor.
   * @pre The Actor has been initialized.
   * @return The signal to connect to.
   */
  TouchSignalType& TouchedSignal();

  /**
   * @brief This signal is emitted when hover input is received.
   *
   * A callback of the following type may be connected:
   * @code
   *   bool YourCallbackName(Actor actor, const HoverEvent& event);
   * @endcode
   * The return value of True, indicates that the hover event should be consumed.
   * Otherwise the signal will be emitted on the next sensitive parent of the actor.
   * @pre The Actor has been initialized.
   * @return The signal to connect to.
   */
  HoverSignalType& HoveredSignal();

  /**
   * @brief This signal is emitted when mouse wheel event is received.
   *
   * A callback of the following type may be connected:
   * @code
   *   bool YourCallbackName(Actor actor, const MouseWheelEvent& event);
   * @endcode
   * The return value of True, indicates that the mouse wheel event should be consumed.
   * Otherwise the signal will be emitted on the next sensitive parent of the actor.
   * @pre The Actor has been initialized.
   * @return The signal to connect to.
   */
  MouseWheelEventSignalType& MouseWheelEventSignal();

  /**
   * @brief This signal is emitted after the actor has been connected to the stage.
   *
   * When an actor is connected, it will be directly or indirectly parented to the root Actor.
   * @note The root Actor is provided automatically by Dali::Stage, and is always considered to be connected.
   *
   * @note When the parent of a set of actors is connected to the stage, then all of the children
   * will received this callback.
   *
   * For the following actor tree, the callback order will be A, B, D, E, C, and finally F.
   *
   *       A (parent)
   *      / \
   *     B   C
   *    / \   \
   *   D   E   F
   *
   * @return The signal
   */
  OnStageSignalType& OnStageSignal();

  /**
   * @brief This signal is emitted after the actor has been disconnected from the stage.
   *
   * If an actor is disconnected it either has no parent, or is parented to a disconnected actor.
   *
   * @note When the parent of a set of actors is disconnected to the stage, then all of the children
   * will received this callback, starting with the leaf actors.
   *
   * For the following actor tree, the callback order will be D, E, B, F, C, and finally A.
   *
   *       A (parent)
   *      / \
   *     B   C
   *    / \   \
   *   D   E   F
   *
   * @return The signal
   */
  OffStageSignalType& OffStageSignal();

public: // Renderer

  /**
   * @brief Add a renderer to this actor.
   *
   * @pre The renderer must be initialized.
   *
   * @param[in] renderer Renderer to add to the actor
   * @return The index of the Renderer that was added
   */
  unsigned int AddRenderer( Renderer& renderer );

  /**
   * @brief Get the number of renderers on this actor.
   *
   * @return the number of renderers on this actor
   */
  unsigned int GetRendererCount() const;

  /**
   * @brief Get a Renderer by index.
   *
   * @pre The index must be between 0 and GetRendererCount()-1
   *
   * @param[in] index The index of the renderer to fetch
   * @return The renderer at the specified index
   */
  Renderer GetRendererAt( unsigned int index );

  /**
   * @brief Remove an renderer from the actor.
   *
   * @param[in] renderer Handle to the renderer that is to be removed
   */
  void RemoveRenderer( Renderer& renderer );

  /**
   * @brief Remove an renderer from the actor by index.
   *
   * @pre The index must be between 0 and GetRendererCount()-1
   *
   * @param[in] index Index of the renderer that is to be removed
   */
  void RemoveRenderer( unsigned int index );
  /**
   * @brief This signal is emitted after the size has been set on the actor during relayout
   *
   * @return Return the signal
   */
  OnRelayoutSignalType& OnRelayoutSignal();

public: // Not intended for application developers

  /**
   * @brief This constructor is used by Dali New() methods.
   *
   * @param [in] actor A pointer to a newly allocated Dali resource
   */
  explicit DALI_INTERNAL Actor(Internal::Actor* actor);
};

/**
 * @brief Helper for discarding an actor handle.
 *
 * If the handle is empty, this method does nothing.  Otherwise
 * actor.Unparent() will be called, followed by actor.Reset().
 * @param[in,out] actor A handle to an actor, or an empty handle.
 */
 DALI_IMPORT_API void UnparentAndReset( Actor& actor );

} // namespace Dali

#endif // __DALI_ACTOR_H__<|MERGE_RESOLUTION|>--- conflicted
+++ resolved
@@ -38,12 +38,7 @@
 }
 
 class Actor;
-<<<<<<< HEAD
 class Renderer;
-class Animation;
-class Constraint;
-=======
->>>>>>> 044afbb9
 struct Degree;
 class Quaternion;
 class Layer;
