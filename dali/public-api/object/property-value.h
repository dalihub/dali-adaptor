--- conflicted
+++ resolved
@@ -63,16 +63,6 @@
    * @param [in] integerValue An integer value.
    */
   Value( int integerValue );
-<<<<<<< HEAD
-
-  /**
-   * @brief Create an unsigned integer property value.
-   *
-   * @param [in] unsignedIntegerValue An unsigned integer value.
-   */
-  Value( unsigned int unsignedIntegerValue );
-=======
->>>>>>> 06276017
 
   /**
    * @brief Create a float property value.
@@ -242,18 +232,6 @@
    * @return true if the value is successfully retrieved, false if the type is not convertible
    */
   bool Get( int& integerValue ) const;
-<<<<<<< HEAD
-
-  /**
-   * @brief Retrieve an unsigned integer value.
-   *
-   * @pre GetType() returns Property::UNSIGNED_INTEGER.
-   * @param [out] unsignedIntegerValue On return, an unsigned integer value.
-   * @return true if the value is successfully retrieved, false if the type is not convertible
-   */
-  bool Get( unsigned int& unsignedIntegerValue ) const;
-=======
->>>>>>> 06276017
 
   /**
    * @brief Retrieve an integer rectangle.
