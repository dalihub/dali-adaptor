--- conflicted
+++ resolved
@@ -27,13 +27,8 @@
 {
 
 const unsigned int ADAPTOR_MAJOR_VERSION = 1;
-<<<<<<< HEAD
-const unsigned int ADAPTOR_MINOR_VERSION = 5;
-const unsigned int ADAPTOR_MICRO_VERSION = 8;
-=======
 const unsigned int ADAPTOR_MINOR_VERSION = 9;
 const unsigned int ADAPTOR_MICRO_VERSION = 10;
->>>>>>> fdf10720
 const char * const ADAPTOR_BUILD_DATE    = __DATE__ " " __TIME__;
 
 #ifdef DEBUG_ENABLED
