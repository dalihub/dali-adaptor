/*
 * Copyright (c) 2015 Samsung Electronics Co., Ltd.
 *
 * Licensed under the Apache License, Version 2.0 (the "License");
 * you may not use this file except in compliance with the License.
 * You may obtain a copy of the License at
 *
 * http://www.apache.org/licenses/LICENSE-2.0
 *
 * Unless required by applicable law or agreed to in writing, software
 * distributed under the License is distributed on an "AS IS" BASIS,
 * WITHOUT WARRANTIES OR CONDITIONS OF ANY KIND, either express or implied.
 * See the License for the specific language governing permissions and
 * limitations under the License.
 *
 */

// CLASS HEADER
#include <dali/devel-api/dynamics/dynamics-shape.h>

// INTERNAL HEADERS

#ifdef DALI_DYNAMICS_SUPPORT
#include <dali/internal/event/dynamics/dynamics-shape-impl.h>
#include <dali/internal/event/dynamics/dynamics-capsule-shape-impl.h>
#include <dali/internal/event/dynamics/dynamics-cone-shape-impl.h>
#include <dali/internal/event/dynamics/dynamics-cube-shape-impl.h>
#include <dali/internal/event/dynamics/dynamics-cylinder-shape-impl.h>
#include <dali/internal/event/dynamics/dynamics-mesh-shape-impl.h>
#include <dali/internal/event/dynamics/dynamics-sphere-shape-impl.h>
#include <dali/internal/event/dynamics/dynamics-world-impl.h>
#endif

namespace Dali
{

DynamicsShape DynamicsShape::NewCapsule(const float radius, const float length)
{
#ifdef DALI_DYNAMICS_SUPPORT
  Internal::DynamicsCapsuleShapePtr internal( new Internal::DynamicsCapsuleShape( radius, length) );

  return DynamicsShape(internal.Get());
#else
  return DynamicsShape();
#endif
}

DynamicsShape DynamicsShape::NewCone(const float radius, const float length)
{
#ifdef DALI_DYNAMICS_SUPPORT
  Internal::DynamicsConeShapePtr internal( new Internal::DynamicsConeShape( radius, length) );

  return DynamicsShape(internal.Get());
#else
  return DynamicsShape();
#endif
}

DynamicsShape DynamicsShape::NewCube(const Vector3& dimensions)
{
#ifdef DALI_DYNAMICS_SUPPORT
  Internal::DynamicsCubeShapePtr internal( new Internal::DynamicsCubeShape( dimensions ) );

  return DynamicsShape(internal.Get());
#else
  return DynamicsShape();
#endif
}

DynamicsShape DynamicsShape::NewCylinder(const float radius, const float length)
{
#ifdef DALI_DYNAMICS_SUPPORT
  Internal::DynamicsCylinderShapePtr internal( new Internal::DynamicsCylinderShape( radius, length) );

  return DynamicsShape(internal.Get());
#else
  return DynamicsShape();
#endif
}

<<<<<<< HEAD
=======
DynamicsShape DynamicsShape::NewMesh(Cloth cloth)
{
#ifdef DALI_DYNAMICS_SUPPORT
  Internal::DynamicsMeshShapePtr internal( new Internal::DynamicsMeshShape( GetImplementation(cloth) ) );

  return DynamicsShape(internal.Get());
#else
  return DynamicsShape();
#endif
}

>>>>>>> 8fe9a060
DynamicsShape DynamicsShape::NewSphere(const float radius)
{
#ifdef DALI_DYNAMICS_SUPPORT
  Internal::DynamicsSphereShapePtr internal( new Internal::DynamicsSphereShape(  radius ) );

  return DynamicsShape(internal.Get());
#else
  return DynamicsShape();
#endif
}

DynamicsShape::DynamicsShape()
{
}

DynamicsShape::~DynamicsShape()
{
}

DynamicsShape::DynamicsShape(const DynamicsShape& handle)
: BaseHandle(handle)
{
}

DynamicsShape& DynamicsShape::operator=(const DynamicsShape& rhs)
{
  BaseHandle::operator=(rhs);
  return *this;
}

DynamicsShape::DynamicsShape(Internal::DynamicsShape* internal)
#ifdef DALI_DYNAMICS_SUPPORT
: BaseHandle(internal)
#else
: BaseHandle(NULL)
#endif
{
}

DynamicsShape::ShapeType DynamicsShape::GetType() const
{
#ifdef DALI_DYNAMICS_SUPPORT
  return GetImplementation(*this).GetType();
#else
  return DynamicsShape::CAPSULE;
#endif
}

} // namespace Dali<|MERGE_RESOLUTION|>--- conflicted
+++ resolved
@@ -78,20 +78,6 @@
 #endif
 }
 
-<<<<<<< HEAD
-=======
-DynamicsShape DynamicsShape::NewMesh(Cloth cloth)
-{
-#ifdef DALI_DYNAMICS_SUPPORT
-  Internal::DynamicsMeshShapePtr internal( new Internal::DynamicsMeshShape( GetImplementation(cloth) ) );
-
-  return DynamicsShape(internal.Get());
-#else
-  return DynamicsShape();
-#endif
-}
-
->>>>>>> 8fe9a060
 DynamicsShape DynamicsShape::NewSphere(const float radius)
 {
 #ifdef DALI_DYNAMICS_SUPPORT
