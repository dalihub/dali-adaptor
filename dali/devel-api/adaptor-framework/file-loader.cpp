--- conflicted
+++ resolved
@@ -21,14 +21,8 @@
 #include <iostream>
 #include <fstream>
 
-<<<<<<< HEAD
-#ifdef ANDROID
-#include <dali/internal/system/android/file-wrapper.h>
-#endif
-=======
 // INTERNAL INCLUDES
 #include <dali/internal/adaptor-framework/common/file-loader-impl.h>
->>>>>>> c6d1a04c
 
 namespace Dali
 {
@@ -36,88 +30,19 @@
 namespace FileLoader
 {
 
-int ReadFile(const std::string& filename, Dali::Vector<char>& memblock, FileLoader::FileType fileType)
+int ReadFile(const std::string& filename, Dali::Vector<char> & memblock, FileLoader::FileType fileType)
 {
-<<<<<<< HEAD
-#ifdef ANDROID
-  long size = 0;
-  return Dali::Internal::Android::ReadFile( filename, size, memblock );
-#else
-  std::streampos size;
-  return ReadFile( filename, size, memblock, fileType);
-#endif
-=======
   return Dali::Internal::Adaptor::ReadFile( filename, memblock, fileType );
->>>>>>> c6d1a04c
 }
 
 int ReadFile(const std::string& filename, std::streampos& fileSize, Dali::Vector<char>& memblock, FileLoader::FileType fileType)
 {
-<<<<<<< HEAD
-#ifdef ANDROID
-  long size = 0;
-  int errorCode = Dali::Internal::Android::ReadFile( filename, size, memblock );
-  fileSize = size;
-  return errorCode;
-#else
-  int errorCode = 0;
-  std::ifstream * file;
-
-  if( fileType == BINARY )
-  {
-    file = new std::ifstream (filename.c_str(), std::ios::in|std::ios::binary|std::ios::ate);
-  }
-  else if( fileType == TEXT )
-  {
-    file = new std::ifstream (filename.c_str(), std::ios::in|std::ios::ate);
-  }
-  else
-  {
-    return errorCode;
-  }
-
-  if( file->is_open() )
-  {
-    fileSize = file->tellg();
-
-    memblock.Resize( fileSize );
-
-    file->seekg (0, std::ios::beg);
-    file->read( memblock.Begin(), fileSize );
-    file->close();
-
-    delete file;
-
-    errorCode = 1;
-  }
-
-  return errorCode;
-#endif
-=======
   return Dali::Internal::Adaptor::ReadFile( filename, fileSize, memblock, fileType );;
->>>>>>> c6d1a04c
 }
 
 std::streampos GetFileSize(const std::string& filename)
 {
-<<<<<<< HEAD
-#ifdef ANDROID
-  int errorCode = 0;
-  return Dali::Internal::Android::GetFileSize( filename, errorCode );
-#else
-  std::streampos size = 0;
-
-  std::ifstream file (filename.c_str(), std::ios::in|std::ios::binary|std::ios::ate);
-  if( file.is_open() )
-  {
-    size = file.tellg();
-    file.close();
-  }
-  return size;
-#endif
-=======
   return Dali::Internal::Adaptor::GetFileSize(filename);
->>>>>>> c6d1a04c
 }
 
 } //FileLoader
