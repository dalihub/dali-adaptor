#
# Copyright (c) 2019 Samsung Electronics Co., Ltd.
#
# Licensed under the Apache License, Version 2.0 (the "License");
# you may not use this file except in compliance with the License.
# You may obtain a copy of the License at
#
# http://www.apache.org/licenses/LICENSE-2.0
#
# Unless required by applicable law or agreed to in writing, software
# distributed under the License is distributed on an "AS IS" BASIS,
# WITHOUT WARRANTIES OR CONDITIONS OF ANY KIND, either express or implied.
# See the License for the specific language governing permissions and
# limitations under the License.
#

m4_define([dali_version],[0.1.0])
AC_INIT([dali], [dali_version])
AM_INIT_AUTOMAKE([-Wall foreign])
AC_CONFIG_MACRO_DIR([m4])

AC_PROG_CXX
AC_PROG_LIBTOOL
AC_PROG_MKDIR_P
AM_PROG_AR

AM_CONDITIONAL(DEADCODE, [no])

m4_ifdef([AM_SILENT_RULES], [AM_SILENT_RULES([yes])])

LT_INIT

DALI_ADAPTOR_VERSION=dali_version
AC_SUBST(DALI_ADAPTOR_VERSION)

FREETYPE_REQUIRED=9.16.3
# 17.1.11 = Freetype version 2.5.2
FREETYPE_BITMAP_SUPPORT_VERSION=17.1.11

PKG_CHECK_MODULES(EXIF, libexif)
PKG_CHECK_MODULES(FREETYPE, [freetype2 >= $FREETYPE_REQUIRED])
PKG_CHECK_MODULES(FREETYPE_BITMAP_SUPPORT, [freetype2 >= $FREETYPE_BITMAP_SUPPORT_VERSION], [ freetype_bitmap_support=yes  ], [ freetype_bitmap_support=no ] )
PKG_CHECK_MODULES(FONTCONFIG, fontconfig)
PKG_CHECK_MODULES(PNG, libpng)
PKG_CHECK_MODULES(LIBEXIF, libexif)
PKG_CHECK_MODULES(LIBDRM, libdrm)
PKG_CHECK_MODULES(LIBCURL, libcurl)
PKG_CHECK_MODULES(LIBCRYPTO, libcrypto)
PKG_CHECK_MODULES(HARFBUZZ, harfbuzz)
PKG_CHECK_MODULES(FRIBIDI, fribidi)
PKG_CHECK_MODULES(CAIRO, cairo)
PKG_CHECK_MODULES(EVAS, evas)
PKG_CHECK_MODULES(TTRACE,  ttrace, AC_DEFINE(ENABLE_TTRACE, 1, [ttrace available]),
                  [ AC_MSG_NOTICE([Tizen Trace not available]) ]
                  )

# Currently, dali-adaptor always requires EFL on all platforms.
# (on Wayland & X11, on Tizen devices & Ubuntu PC).
PKG_CHECK_MODULES(ECORE, ecore)
PKG_CHECK_MODULES(ECORE_IPC, ecore-ipc)
PKG_CHECK_MODULES(ECORE_IMF, [ecore-imf >= 1.13], [ecore_imf_1_13=yes], [ecore_imf_1_13=no])
# Check for EldBus.h in ECore
PKG_CHECK_MODULES(ELDBUS, eldbus, [ eldbus_available=yes ],  [ eldbus_available=no ] )

DALI_ELDBUS_AVAILABLE=
if test "x$eldbus_available" = "xyes"; then
  DALI_ELDBUS_AVAILABLE=true
  DALI_ADAPTOR_CFLAGS="$DALI_ADAPTOR_CFLAGS -DDALI_ELDBUS_AVAILABLE "
fi
AC_SUBST(DALI_ELDBUS_AVAILABLE)


if test "x$enable_cxx03_abi" = "xyes"; then
PKG_CHECK_MODULES(TPKP_CURL, tpkp-curl-deprecated, [ tpkp_curl_available=yes ], [ tpkp_curl_available=no ] )
else
PKG_CHECK_MODULES(TPKP_CURL, tpkp-curl, [ tpkp_curl_available=yes ], [ tpkp_curl_available=no ] )
fi

if test "x$tpkp_curl_available" = "xyes"; then
  DALI_ADAPTOR_CFLAGS="$DALI_ADAPTOR_CFLAGS -DTPK_CURL_ENABLED "
fi

PKG_CHECK_MODULES(UTILX, utilX, [ utilx_available=yes ], [ utilx_available=no ] )

DALI_ADAPTOR_CFLAGS="$DALI_ADAPTOR_CFLAGS -DPLATFORM_TIZEN"

AC_ARG_ENABLE(exportall,
              [AC_HELP_STRING([--enable-exportall],
                              [enables the exporting of all the symbols in the library])],
              [enable_exportall=yes],
              [enable_exportall=no])

AC_ARG_ENABLE([debug],
              [AC_HELP_STRING([--enable-debug],
                              [Turns on debugging])],
              [enable_debug=$enableval],
              [enable_debug=no])

AC_ARG_ENABLE(shaderbincache,
              [AC_HELP_STRING([--enable-shaderbincache],
                              [enables shader binary cache])],
              [enable_shaderbincache=$enableval],
              [enable_shaderbincache=DISABLE])

AC_ARG_ENABLE(networklogging,
              [AC_HELP_STRING([--enable-networklogging],
                              [enables network for debug tool])],
              [enable_networklogging=$enableval],
              [enable_networklogging=no])


if test "x$enable_debug" = "xyes"; then
  DALI_ADAPTOR_CFLAGS="$DALI_ADAPTOR_CFLAGS -DDEBUG_ENABLED"
fi

if test "x$enable_trace" = "xyes"; then
  DALI_ADAPTOR_CFLAGS="$DALI_ADAPTOR_CFLAGS -DTRACE_ENABLED"
fi

if test "x$enable_debug" = "xno" -a "x$enable_exportall" = "xno"; then
  DALI_ADAPTOR_CFLAGS="$DALI_ADAPTOR_CFLAGS -fvisibility=hidden -DHIDE_DALI_INTERNALS"
fi

if test "x$enable_shaderbincache" = "xENABLE"; then
  DALI_ADAPTOR_CFLAGS="$DALI_ADAPTOR_CFLAGS -DSHADERBIN_CACHE_ENABLED"
fi

if test "x$enable_networklogging" = "xyes"; then
  DALI_ADAPTOR_CFLAGS="$DALI_ADAPTOR_CFLAGS -DNETWORK_LOGGING_ENABLED"
fi

# If Ecore IMF version is greater than 1.13, then some structures are different
if test "x$ecore_imf_1_13" = "xyes"; then
  DALI_ADAPTOR_CFLAGS="$DALI_ADAPTOR_CFLAGS -DECORE_IMF_1_13"
fi

<<<<<<< HEAD
AC_ARG_ENABLE([gles],
              [AC_HELP_STRING([--enable-gles],
                              [Specify the OpenGL ES version for backwards compatibility])],
              [enable_gles=$enableval],
              [enable_gles=30])

AC_ARG_ENABLE([vulkan],
              [AC_HELP_STRING([--enable-vulkan],
                              [Enable Vulkan support])],
              [enable_vulkan=$enableval],
              [enable_vulkan=no])

DALI_ADAPTOR_CFLAGS="$DALI_ADAPTOR_CFLAGS -DDALI_GLES_VERSION=${enable_gles}"

=======
>>>>>>> 396d3809
# Currently, dali-adaptor requires appfw on Tizen
# and does not require it on Ubuntu.
# So we should be able to enable/disable this option for dali-adaptor.
AC_ARG_ENABLE([appfw],
              [AC_HELP_STRING([--enable-appfw],
                              [Builds with Tizen App framework libraries, off by default])],
              [enable_appfw=$enableval],
              [enable_appfw=no])

# Option to allow building with Tizen SDK 2.2
AC_ARG_WITH([tizen-2-2-compatibility],
            [AC_HELP_STRING([--with-tizen-2-2-compatibility],
                            [Use Tizen SDK 2.2 compatibility])],
            [with_tizen_2_2_compatibility=$withval],
            [with_tizen_2_2_compatibility=no])

# Tizen Profile options
AC_ARG_ENABLE([profile],
              [AC_HELP_STRING([--enable-profile=COMMON,MOBILE,WEARABLE,TV,IVI,UBUNTU],
                            [Select the variant of tizen])],
              [enable_profile=$enableval],
              [enable_profile=UBUNTU])

# Tizen Major version
AC_ARG_ENABLE([tizen-major-version],
              [AC_HELP_STRING([--enable-tizen-major-version],
                              [Specify the Tizen Major version for backwards compatibility])],
              [enable-tizen-major-version=$enableval],
              [enable-tizen-major-version=0])

# Ensure valid profile selected
if test "x$enable_profile" != "xCOMMON" -a "x$enable_profile" != "xMOBILE" -a "x$enable_profile" != "xWEARABLE" -a "x$enable_profile" != "xTV" -a "x$enable_profile" != "xIVI" -a "x$enable_profile" != "xUBUNTU"; then
  AC_MSG_ERROR([$enable_profile is an invalid profile])
fi

AC_ARG_ENABLE(wayland,
              [  --enable-wayland       Build on Wayland],
              enable_wayland=yes,
              enable_wayland=no)

AC_ARG_ENABLE(ecore_wayland2,
              [  --enable-ecore-wayland2  Build on Ecore Wayland2],
              enable_ecore_wayland2=yes,
              enable_ecore_wayland2=no)

AC_ARG_ENABLE([cxx03_abi],
              [AC_HELP_STRING([--enable-cxx03-abi],
                              [Specify abi for the build])],
              [enable_cxx03_abi=$enableval],
              [enable_cxx03_abi=no])

AC_ARG_ENABLE([rename_so],
              [AC_HELP_STRING([--enable-rename-so],
                              [Specify whether so file is renamed or not])],
              [enable_rename_so=$enableval],
              [enable_rename_so=yes])

DALI_ADAPTOR_CFLAGS="$DALI_ADAPTOR_CFLAGS -DDALI_PROFILE_${enable_profile}"
DALI_PROFILE_CFLAGS=" -DDALI_PROFILE_${enable_profile}"
AM_CONDITIONAL([COMMON_PROFILE], [test x$enable_profile = xCOMMON])
AM_CONDITIONAL([MOBILE_PROFILE], [test x$enable_profile = xMOBILE])
AM_CONDITIONAL([WEARABLE_PROFILE], [test x$enable_profile = xWEARABLE])
AM_CONDITIONAL([TV_PROFILE], [test x$enable_profile = xTV])
AM_CONDITIONAL([IVI_PROFILE], [test x$enable_profile = xIVI])
AM_CONDITIONAL([UBUNTU_PROFILE], [test x$enable_profile = xUBUNTU])
AM_CONDITIONAL([WAYLAND], [test x$enable_wayland = xyes])
AM_CONDITIONAL([ECORE_WAYLAND2], [test x$enable_ecore_wayland2 = xyes])
AM_CONDITIONAL([USE_APPFW], [test x$enable_appfw = xyes])
AM_CONDITIONAL([ENABLE_CXX03_ABI], [test x$enable_cxx03_abi = xyes])
AM_CONDITIONAL([ENABLE_RENAME_SO], [test x$enable_rename_so = xyes])

# Platforms with highp shader support can use vector based text
AM_CONDITIONAL([ENABLE_VECTOR_BASED_TEXT_RENDERING], [test x$enable_profile = xUBUNTU])

AM_CONDITIONAL([ENABLE_NETWORK_LOGGING], [test x$enable_networklogging = xyes])

AM_CONDITIONAL([ENABLE_TRACE], [test x$enable_trace = xyes])

# Platforms should either enable features or remove them, they
# should not disable features. This allows the developer to override
# features through the command line.

if test "x$enable_profile" = "xCOMMON"; then
PKG_CHECK_MODULES(OPENGLES20, glesv2 egl)
fi

if test "x$enable_profile" = "xMOBILE"; then
PKG_CHECK_MODULES(OPENGLES20, glesv2 egl)
enable_assimp=no
fi

if test "x$enable_profile" = "xLITE"; then
PKG_CHECK_MODULES(OPENGLES20, gles20)
fi

if test "x$enable_cxx03_abi" = "xyes"; then
PKG_CHECK_MODULES(DALI_CORE, dali-core-vk-cxx03)
else
PKG_CHECK_MODULES(DALI_CORE, dali-core-vk)
fi

if test "x$enable_profile" = "xWEARABLE"; then
PKG_CHECK_MODULES(OPENGLES20, glesv2)
PKG_CHECK_MODULES(SCREENCONNECTORPROVIDER, screen_connector_provider)
PKG_CHECK_MODULES(APPFW_WATCH, capi-appfw-watch-application,
   [watch_available=yes], [watch_available=no] )
PKG_CHECK_MODULES(APPCORE_WATCH, appcore-watch)
if test "x$watch_available" = "xyes"; then
  DALI_ADAPTOR_CFLAGS="$DALI_ADAPTOR_CFLAGS -DAPPCORE_WATCH_AVAILABLE"
fi
fi

if test "x$enable_profile" = "xTV"; then
PKG_CHECK_MODULES(OPENGLES20, glesv2)
fi

if test "x$enable_profile" = "xIVI"; then
PKG_CHECK_MODULES(OPENGLES20, glesv2)
fi

if test "x$enable_profile" = "xUBUNTU"; then
PKG_CHECK_MODULES(OPENGLES20, glesv2 egl)
else

if test "x$enable_cxx03_abi" = "xyes"; then
 DALI_ADAPTOR_CFLAGS="$DALI_ADAPTOR_CFLAGS -D_GLIBCXX_USE_CXX11_ABI=0"
fi
PKG_CHECK_MODULES(DLOG, dlog)
PKG_CHECK_MODULES(TTS, tts)
PKG_CHECK_MODULES(VCONF, vconf)

if test "x$with_tizen_2_2_compatibility" = "xno"; then
PKG_CHECK_MODULES(CAPI_SYSTEM_INFO, capi-system-info)
PKG_CHECK_MODULES(CAPI_SYSTEM_SENSOR, capi-system-sensor, [ capi_system_sensor_support=yes ], [ capi_system_sensor_support=no ] )

if test "x$capi_system_sensor_support" = "xyes"; then
  DALI_ADAPTOR_CFLAGS="$DALI_ADAPTOR_CFLAGS -DCAPI_SYSTEM_SENSOR_SUPPORT"
fi

fi

fi # ubuntu profile test

if test "x$enable_appfw" = "xyes"; then
PKG_CHECK_MODULES(CAPI_SYSTEM_SYSTEM_SETTINGS, capi-system-system-settings)
if test "x$enable_tizen_major_version" = "x3"; then
PKG_CHECK_MODULES(CAPI_APPFW_APPLICATION, capi-appfw-application)
PKG_CHECK_MODULES(ELEMENTARY, elementary)
else
DALI_ADAPTOR_CFLAGS="$DALI_ADAPTOR_CFLAGS -DWIDGET_AVAILABLE"
PKG_CHECK_MODULES(BUNDLE, bundle)
PKG_CHECK_MODULES(CAPI_APPFW_APPLICATION, appcore-ui)
PKG_CHECK_MODULES(CAPI_APPFW_WIDGET_BASE, appcore-widget-base)
PKG_CHECK_MODULES(CAPI_APPFW_COMMON, capi-appfw-app-common)
PKG_CHECK_MODULES(CAPI_APPFW_CONTROL, capi-appfw-app-control)
fi
else
PKG_CHECK_MODULES(ELEMENTARY, elementary)
fi

# Using EFL api's for  WAYLAND AND X11 to run on ecore mainloop
if test "x$enable_wayland" = "xyes"; then

if test "x$enable_ecore_wayland2" = "xyes"; then
PKG_CHECK_MODULES(WAYLAND, [ecore-wl2 egl wayland-egl wayland-egl-tizen wayland-client >= 1.2.0 xkbcommon libtbm])
else
PKG_CHECK_MODULES(WAYLAND, [ecore-wayland egl wayland-egl wayland-client >= 1.2.0 xkbcommon libtbm])
fi

else
PKG_CHECK_MODULES(ECORE_X, [ecore-x x11-xcb],
                  [DALI_USE_ECORE_X11=1],
                  [DALI_USE_ECORE_X11=0])
PKG_CHECK_MODULES(X11, [x11 x11-xcb],
                  [DALI_USE_X11=1],
                  [DALI_USE_X11=0])

fi

# remove this when we update common repos
# common profile currently does not have wayland extensions like xdg-shell
if test "x$enable_wayland" = "xyes"; then
if test "x$enable_profile" != "xCOMMON"; then
PKG_CHECK_MODULES(WAYLAND_EXTENSION, xdg-shell-client text-client input-method-client)
fi
fi

if test x$DALI_DATA_RW_DIR != x; then
  dataReadWriteDir=$DALI_DATA_RW_DIR
else
  dataReadWriteDir=${prefix}/share/dali/
fi

if test x$DALI_DATA_RO_DIR != x; then
  dataReadOnlyDir=$DALI_DATA_RO_DIR
else
  dataReadOnlyDir=${prefix}/share/dali/
fi

if test x$TIZEN_PLATFORM_CONFIG_SUPPORTED != x; then
  tizenPlatformConfigSupported=$TIZEN_PLATFORM_CONFIG_SUPPORTED
else
  tizenPlatformConfigSupported=0
fi

if test x$FONT_CONFIGURATION_FILE != x; then
  fontConfigurationFile=$FONT_CONFIGURATION_FILE
fi

# vulkan support, includes xlib platform dependency
if test "x$enable_vulkan" != "xno"; then
    PKG_CHECK_MODULES(VULKAN, vulkan, AC_DEFINE(VULKAN_ENABLED, 1, [Vulkan available as package]),
                  [ AC_MSG_ERROR([Vulkan not available as a package]) ]
                  )

    if test "x$enable_wayland" = "xyes"; then
        DALI_ADAPTOR_CFLAGS+=" ${VULKAN_CFLAGS} -DVULKAN_HPP_NO_EXCEPTIONS -DVULKAN_WITH_WAYLAND"
        DALI_ADAPTOR_CXXFLAGS+=" -DVULKAN_WITH_WAYLAND "
        DALI_ADAPTOR_LDFLAGS+=${VULKAN_LIBS}
        AC_SUBST(VULKAN_SDK)
        AC_SUBST(VULKAN_LIBS)
        AC_SUBST(VULKAN_CFLAGS)
    else
        DALI_ADAPTOR_CFLAGS+=" ${VULKAN_CFLAGS} -DVULKAN_HPP_NO_EXCEPTIONS"

        # due to a bug in nvidia driver x11-xcb library is required
        DALI_ADAPTOR_LDFLAGS+=${VULKAN_LIBS}

        if test "x$DALI_HAS_X11_XCB" == "x1"; then
            echo "X11 libs: ${X11_XCB_LIBS}"
            DALI_ADAPTOR_LDFLAGS+=${X11_XCB_LIBS}
        fi
    fi

    if test "x$enable_cxx03_abi" = "xyes"; then
        # Can't rely on this for first time install. Is there another way?
        #PKG_CHECK_MODULES(DALI_GRAPHICS, dali-graphics-vk-cxx03)
        DALI_GRAPHICS_CFLAGS=-I${includedir}/dali
        DALI_GRAPHICS_LIBS=-ldali-graphics-vk
    else
        #PKG_CHECK_MODULES(DALI_GRAPHICS, dali-graphics-vk)
        DALI_GRAPHICS_CFLAGS=-I${includedir}/dali
        DALI_GRAPHICS_LIBS=-ldali-graphics-vk-cxx11
    fi

else
    if test "x$enable_cxx03_abi" = "xyes"; then
        #PKG_CHECK_MODULES(DALI_GRAPHICS, dali-graphics-cxx03)
        DALI_GRAPHICS_CFLAGS=-I${includedir}/dali
        DALI_GRAPHICS_LIBS=-ldali-graphics
    else
        #PKG_CHECK_MODULES(DALI_GRAPHICS, dali-graphics)
        DALI_GRAPHICS_CFLAGS=-I${includedir}/dali
        DALI_GRAPHICS_LIBS=-ldali-graphics-cxx11
    fi
fi



AM_CONDITIONAL([VULKAN_ENABLED], [test x$enable_vulkan != xno])


AC_SUBST(dataReadWriteDir)
AC_SUBST(dataReadOnlyDir)
AC_SUBST(DALI_ADAPTOR_CFLAGS)
AC_SUBST(DALI_ADAPTOR_LDFLAGS)
AC_SUBST(DALI_GRAPHICS_CFLAGS)
AC_SUBST(DALI_GRAPHICS_LIBS)
AC_SUBST(DALI_PROFILE_CFLAGS)
AC_SUBST(fontConfigurationFile)
AC_SUBST(tizenPlatformConfigSupported)

# Specify the include directory for development headers
#devincludepath=${includedir}/dali/internal
devincludepath=${includedir}
AC_SUBST(devincludepath)

AC_CONFIG_FILES([Makefile])

if test "x$enable_cxx03_abi" = "xyes"; then
AC_CONFIG_FILES([dali-adaptor-vk-cxx03.pc dali-adaptor-vk-integration-cxx03.pc])
else
AC_CONFIG_FILES([dali-adaptor-vk.pc dali-adaptor-vk-integration.pc])
fi

if test "x$freetype_bitmap_support" = "xyes"; then
DALI_ADAPTOR_CFLAGS="$DALI_ADAPTOR_CFLAGS -DFREETYPE_BITMAP_SUPPORT"
fi

AC_OUTPUT

echo "
Configuration
-------------
  Prefix:                           $prefix
  Debug Build:                      $enable_debug
  Trace Build:                      $enable_trace
  Compile flags:                    $DALI_ADAPTOR_CFLAGS
  Freetype bitmap support (Emoji):  $freetype_bitmap_support
  Profile:                          $enable_profile
  Data Dir (Read/Write):            $dataReadWriteDir
  Data Dir (Read Only):             $dataReadOnlyDir
  Tizen SDK 2.2 compatibility:      $with_tizen_2_2_compatibility
  EldBus:                           $eldbus_available
  Shader Binary Cache:              $enable_shaderbincache
  Ecore Version At Least 1.13.0     $ecore_imf_1_13
  Network logging enabled:          $enable_networklogging
  Font config file:                 $fontConfigurationFile
  Using Tizen APP FW libraries:     $enable_appfw
  Tizen Platform Config supported   $tizenPlatformConfigSupported
  Graphics backend:                 ${DALI_GRAPHICS_LIBS}
  Vulkan Support:                   ${enable_vulkan}"

if test "x$VULKAN_SDK" != "x"; then
    echo "  VulkanSDK:                        ${VULKAN_SDK}"
fi
echo ""<|MERGE_RESOLUTION|>--- conflicted
+++ resolved
@@ -134,23 +134,12 @@
   DALI_ADAPTOR_CFLAGS="$DALI_ADAPTOR_CFLAGS -DECORE_IMF_1_13"
 fi
 
-<<<<<<< HEAD
-AC_ARG_ENABLE([gles],
-              [AC_HELP_STRING([--enable-gles],
-                              [Specify the OpenGL ES version for backwards compatibility])],
-              [enable_gles=$enableval],
-              [enable_gles=30])
-
 AC_ARG_ENABLE([vulkan],
               [AC_HELP_STRING([--enable-vulkan],
                               [Enable Vulkan support])],
               [enable_vulkan=$enableval],
               [enable_vulkan=no])
 
-DALI_ADAPTOR_CFLAGS="$DALI_ADAPTOR_CFLAGS -DDALI_GLES_VERSION=${enable_gles}"
-
-=======
->>>>>>> 396d3809
 # Currently, dali-adaptor requires appfw on Tizen
 # and does not require it on Ubuntu.
 # So we should be able to enable/disable this option for dali-adaptor.
