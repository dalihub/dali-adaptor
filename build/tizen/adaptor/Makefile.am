#
# Copyright (c) 2014 Samsung Electronics Co., Ltd.
#
# Licensed under the Apache License, Version 2.0 (the "License");
# you may not use this file except in compliance with the License.
# You may obtain a copy of the License at
#
# http://www.apache.org/licenses/LICENSE-2.0
#
# Unless required by applicable law or agreed to in writing, software
# distributed under the License is distributed on an "AS IS" BASIS,
# WITHOUT WARRANTIES OR CONDITIONS OF ANY KIND, either express or implied.
# See the License for the specific language governing permissions and
# limitations under the License.
#

# Build the Dali Adaptor library


############# INCLUDE FILE LISTS #############

# Base Adaptor
base_adaptor_src_dir = ../../../adaptors/base
include ../../../adaptors/base/file.list

# Platform Abstraction
tizen_platform_abstraction_src_dir = ../../../platform-abstractions/tizen
portable_platform_abstraction_src_dir = ../../../platform-abstractions/portable
include ../../../platform-abstractions/tizen/file.list

# Text Abstraction
text_src_dir = ../../../text
include ../../../text/file.list

# Integration
adaptor_integration_api_dir = ../../../adaptors/integration-api
include ../../../adaptors/integration-api/file.list

# Internal Common
adaptor_common_dir = ../../../adaptors/common
include ../../../adaptors/common/file.list

# Wayland
if WAYLAND
adaptor_wayland_dir = ../../../adaptors/wayland
include ../../../adaptors/wayland/file.list
else
# X11
adaptor_x11_dir = ../../../adaptors/x11
include ../../../adaptors/x11/file.list
endif

# Ubuntu
if UBUNTU_PROFILE
adaptor_ubuntu_dir = ../../../adaptors/ubuntu
include ../../../adaptors/ubuntu/file.list
else
# Tizen
adaptor_tizen_dir = ../../../adaptors/tizen
include ../../../adaptors/tizen/file.list
endif

# Mobile
adaptor_mobile_dir = ../../../adaptors/mobile
include ../../../adaptors/mobile/file.list

# TV
if TV_PROFILE
adaptor_tv_dir = ../../../adaptors/tv
include ../../../adaptors/tv/file.list
endif

# Public API
adaptor_public_api_dir = ../../../adaptors/public-api
include ../../../adaptors/public-api/file.list

# Devel API ( for use by Toolkit)
adaptor_devel_api_dir = ../../../adaptors/devel-api
include ../../../adaptors/devel-api/file.list


# Static libraries
static_libraries_libunibreak_src_dir = ../../../text/dali/internal/libunibreak
include ../../../text/dali/internal/libunibreak/file.list

############# source files #############

# COMMON
if COMMON_PROFILE

adaptor_internal_src_files = $(adaptor_common_internal_src_files) \
                             $(adaptor_common_internal_default_profile_src_files) \
                             $(adaptor_tizen_internal_src_files) \
                             $(static_libraries_libunibreak_src_files)

if WAYLAND
adaptor_internal_src_files += $(adaptor_wayland_tizen_internal_src_files) \
                              $(adaptor_wayland_internal_default_profile_src_files)
else
adaptor_internal_src_files += $(adaptor_x11_tizen_internal_src_files) \
                              $(adaptor_x11_internal_default_profile_src_files)
endif # WAYLAND
endif # COMMON_PROFILE


# UBUNTU
if UBUNTU_PROFILE

adaptor_internal_src_files = $(adaptor_common_internal_src_files) \
                             $(adaptor_common_internal_default_profile_src_files) \
                             $(adaptor_ubuntu_internal_src_files) \
                             $(adaptor_x11_ubuntu_internal_src_files) \
                             $(adaptor_x11_internal_default_profile_src_files) \
                             $(static_libraries_libunibreak_src_files)

endif # UBUNTU_PROFILE


# MOBILE
if MOBILE_PROFILE

adaptor_internal_src_files = $(adaptor_common_internal_src_files) \
                             $(adaptor_common_internal_mobile_profile_src_files) \
                             $(adaptor_tizen_internal_src_files) \
                             $(static_libraries_libunibreak_src_files)

if WAYLAND
adaptor_internal_src_files += $(adaptor_wayland_tizen_internal_src_files)
else
adaptor_internal_src_files += $(adaptor_x11_tizen_internal_src_files)
endif # WAYLAND

endif # MOBILE_PROFILE

# WEARABLE
if WEARABLE_PROFILE

adaptor_internal_src_files = $(adaptor_common_internal_src_files) \
                             $(adaptor_common_internal_mobile_profile_src_files) \
                             $(adaptor_tizen_internal_src_files) \
                             $(static_libraries_libunibreak_src_files)
if WAYLAND
adaptor_internal_src_files += $(adaptor_wayland_tizen_internal_src_files)
else
adaptor_internal_src_files += $(adaptor_x11_tizen_internal_src_files)
endif # WAYLAND

endif # WEARABLE


# TV
if TV_PROFILE

adaptor_internal_src_files = $(adaptor_common_internal_src_files) \
                             $(adaptor_common_internal_tv_profile_src_files) \
                             $(adaptor_tizen_internal_src_files) \
                             $(static_libraries_libunibreak_src_files)
if WAYLAND
adaptor_internal_src_files += $(adaptor_wayland_tizen_internal_src_files)
else
adaptor_internal_src_files += $(adaptor_x11_tv_internal_src_files) \
                             $(adaptor_x11_internal_tv_profile_key_src_files)
endif # WAYLAND

endif

pkgconfigdir = $(libdir)/pkgconfig
pkgconfig_DATA = dali-adaptor-integration.pc

# Feedback Plugin
if USE_FEEDBACK
plugin_themes_dir = ../../../adaptors/common/feedback
dali_plugin_theme_files = $(plugin_themes_dir)/default-feedback-theme.json
dalifeedbackthemedir = ${dataReadOnlyDir}/themes/feedback-themes/
dalifeedbacktheme_DATA = ${dali_plugin_theme_files}
endif

lib_LTLIBRARIES = libdali-adaptor.la

libdali_adaptor_la_SOURCES = \
                     $(base_adaptor_src_files) \
                     $(tizen_platform_abstraction_src_files) \
                     $(text_abstraction_src_files) \
                     $(devel_api_src_files) \
                     $(public_api_src_files) \
                     $(adaptor_internal_src_files)

libdali_adaptor_la_DEPENDENCIES =

# List include directories with more platform-specific (tizen) before portable root:
libdali_adaptor_la_includes = \
                      -I../../.. \
                      -I../../../platform-abstractions/tizen \
                      -I../../../platform-abstractions/tizen/resource-loader \
                      -I../../../platform-abstractions/portable \
                      -I../../../platform-abstractions/ \
                      -I../../../adaptors/public-api \
                      -I../../../adaptors/integration-api \
                      -I../../../adaptors/public-api/adaptor-framework \
                      -I../../../adaptors/devel-api/adaptor-framework \
                      -I../../../adaptors/common \
                      -I../../../adaptors/base/interfaces \
                      -I../../../adaptors/ \
                      -I../../../text \
                      -I../../../text/dali/internal/libunibreak

if WAYLAND
libdali_adaptor_la_includes += \
                      -I../../../adaptors/wayland \
                      -I../../../adaptors/integration-api/wayland
else
libdali_adaptor_la_includes += \
                      -I../../../adaptors/x11 \
                      -I../../../adaptors/integration-api/x11
endif

if UBUNTU_PROFILE
libdali_adaptor_la_includes += \
                      -I../../../adaptors/ubuntu
else
libdali_adaptor_la_includes += \
                      -I../../../adaptors/tizen
endif

daliDefaultThemeDir  = ${dataReadWriteDir}/theme/
daliShaderbinCacheDir = ${dataReadOnlyDir}/core/shaderbin/

libdali_adaptor_la_CXXFLAGS = \
                      -DDALI_DATA_RW_DIR="\"${daliReadWriteDir}\"" \
                      -DDALI_DATA_RO_DIR="\"${daliReadOnlyDir}\"" \
                      -DDALI_DEFAULT_FONT_CACHE_DIR="\"${daliDefaultFontCacheDir}\"" \
                      -DDALI_USER_FONT_CACHE_DIR="\"${daliUserFontCacheDir}\"" \
                      -DDALI_SHADERBIN_DIR="\"${daliShaderbinCacheDir}\"" \
                      -DDALI_DEFAULT_THEME_DIR="\"${daliDefaultThemeDir}\"" \
                      -DFONT_PRELOADED_PATH="\"${fontPreloadedPath}\"" \
                      -DFONT_DOWNLOADED_PATH="\"${fontDownloadedPath}\"" \
                      -DFONT_APPLICATION_PATH="\"${fontApplicationPath}\"" \
                      -DFONT_CONFIGURATION_FILE_PATH="\"${fontConfigurationFilePath}\"" \
                      -DDALI_FEEDBACK_THEME_DIR="\"${dalifeedbackthemedir}\"" \
                      -DNON_POWER_OF_TWO_TEXTURES \
                      -DDALI_COMPILATION -DDALI_ADAPTOR_COMPILATION \
                      -Werror -Wall -lgcc \
                      $(libdali_adaptor_la_includes) \
                      $(DALI_ADAPTOR_CFLAGS) \
                      $(DALICORE_CFLAGS) \
                      $(OPENGLES20_CFLAGS) \
                      $(FREETYPE_CFLAGS) \
                      $(FONTCONFIG_CFLAGS) \
                      $(PNG_CFLAGS) \
                      $(CAPI_APPFW_APPLICATION_CFLAGS) \
                      $(CAPI_SYSTEM_INFO_CFLAGS) \
                      $(ELEMENTARY_CFLAGS) \
                      $(EVAS_CFLAGS) \
                      $(ECORE_CFLAGS) \
                      $(ECORE_IPC_CFLAGS) \
                      $(DLOG_CFLAGS) \
                      $(XML_CFLAGS) \
                      $(VCONF_CFLAGS) \
                      $(EXIF_CFLAGS) \
                      $(MMFSOUND_CFLAGS) \
                      $(TTS_CFLAGS) \
                      $(SENSOR_CFLAGS) \
                      $(LIBDRM_CFLAGS) \
                      $(LIBEXIF_CFLAGS) \
                      $(LIBCURL_CFLAGS) \
<<<<<<< HEAD
                      $(CAPI_SYSTEM_SYSTEM_SETTINGS_CFLAGS)
=======
                      $(ASSIMP_CFLAGS) \
                      $(CAPI_SYSTEM_SYSTEM_SETTINGS_CFLAGS) \
                      $(ELDBUS_CFLAGS)
>>>>>>> b13f88d0

libdali_adaptor_la_CFLAGS = $(libdali_adaptor_la_CXXFLAGS)

libdali_adaptor_la_LIBADD = \
                      $(DALICORE_LIBS) \
                      $(OPENGLES20_LIBS) \
                      $(FREETYPE_LIBS) \
                      $(FONTCONFIG_LIBS) \
                      $(PNG_LIBS) \
                      $(ELEMENTARY_LIBS) \
                      $(ECORE_IPC_LIBS) \
                      $(DLOG_LIBS) \
                      $(XML_LIBS) \
                      $(VCONF_LIBS) \
                      $(EXIF_LIBS) \
                      $(TTS_LIBS) \
                      $(SENSOR_LIBS) \
                      $(LIBDRM_LIBS) \
                      $(LIBEXIF_LIBS) \
                      $(LIBCURL_LIBS) \
                      $(CAPI_SYSTEM_SYSTEM_SETTINGS_LIBS) \
                      $(CAPI_APPFW_APPLICATION_LIBS) \
                      $(HARFBUZZ_LIBS) \
                      $(CAPI_SYSTEM_INFO_LIBS) \
                      $(ELDBUS_LIBS) \
                      -lgif \
                      -lboost_thread \
                      -lturbojpeg

if WAYLAND
libdali_adaptor_la_CXXFLAGS += $(WAYLAND_CFLAGS)
libdali_adaptor_la_LIBADD += $(WAYLAND_LIBS)
else
libdali_adaptor_la_CXXFLAGS += $(X11_CFLAGS)
libdali_adaptor_la_LIBADD += $(X11_LIBS)
libdali_adaptor_la_LIBADD += $(ECORE_X_LIBS)
endif

if COMMON_PROFILE
libdali_adaptor_la_CXXFLAGS += $(HAPTIC_CFLAGS)
endif

if MOBILE_PROFILE
libdali_adaptor_la_CXXFLAGS += \
                      $(DEVICED_CFLAGS) \
                      $(EFL_ASSIST_CFLAGS) \
                      $(NATIVE_BUFFER_CFLAGS) \
                      $(NATIVE_BUFFER_POOL_CFLAGS)

libdali_adaptor_la_LIBADD += \
                      $(EFL_ASSIST_LIBS) \
                      $(NATIVE_BUFFER_LIBS) \
                      $(NATIVE_BUFFER_POOL_LIBS)
endif

if WEARABLE_PROFILE
libdali_adaptor_la_CXXFLAGS += \
                      $(HAPTIC_CFLAGS) \
                      $(EFL_ASSIST_CFLAGS)
endif

if TV_PROFILE
libdali_adaptor_la_CXXFLAGS += $(HAPTIC_CFLAGS)
libdali_adaptor_la_LIBADD +=
endif

if UBUNTU_PROFILE
libdali_adaptor_la_LIBADD += -ljpeg
CFLAGS += -fPIC
endif

tizenadaptorpublicapidir = $(devincludepath)/dali/public-api
tizenadaptorpublicapi_HEADERS = $(public_api_header_files)

tizenadaptordevelapidir= $(devincludepath)/dali/devel-api

tizenadaptorintegrationapidir = $(devincludepath)/dali/integration-api/adaptors
tizenadaptorintegrationapi_HEADERS = $(adaptor_integration_api_header_files)

if WAYLAND
tizenadaptorintegrationwaylandapidir = $(devincludepath)/dali/integration-api/adaptors
tizenadaptorintegrationwaylandapi_HEADERS = $(adaptor_integration_wayland_api_header_files)
else
tizenadaptorintegrationx11apidir = $(devincludepath)/dali/integration-api/adaptors
tizenadaptorintegrationx11api_HEADERS = $(adaptor_integration_x11_api_header_files)
endif

tizenadaptorframeworkpublicapidir = $(tizenadaptorpublicapidir)/adaptor-framework
tizenadaptorframeworkpublicapi_HEADERS = $(public_api_adaptor_framework_header_files)

tizenadaptorframeworkdevelapidir = $(tizenadaptordevelapidir)/adaptor-framework
tizenadaptorframeworkdevelapi_HEADERS = $(devel_api_adaptor_framework_header_files)

tizentextabstractiondevelapidir = $(tizenadaptordevelapidir)/text-abstraction
tizentextabstractiondevelapi_HEADERS = $(text_abstraction_header_files)

if !UBUNTU_PROFILE

if !WAYLAND
tizenadaptorframeworkdevelapi_HEADERS += $(devel_api_adaptor_tizen_x11_header_files)
endif # NOT WAYLAND

endif # NOT UBUNTU_PROFILE

tizenadaptordaliheaderdir = $(devincludepath)/dali
tizenadaptordaliheader_HEADERS = $(adaptor_dali_header_file)

install-data-local:
	$(MKDIR_P) ${DESTDIR}/${daliUserFontCacheDir} ${DESTDIR}/${daliShaderbinCacheDir}

# Install resource log analyzer script
bin_SCRIPTS = ../../../adaptors/scripts/dalireslog.sh

# linking test

noinst_PROGRAMS = linker.test

linker_test_SOURCES = linker-test.cpp

linker_test_CXXFLAGS = \
  -I../../../adaptors/common \
  -I../../../adaptors/public-api \
    -I../../../adaptors/integration-api \
  -I../../../adaptors/base/interfaces \
  -I../../../adaptors/public-api/adaptor-framework \
  -I../../../adaptors/devel-api/adaptor-framework \
  $(DALI_ADAPTOR_CFLAGS) \
  $(DALICORE_CFLAGS) \
  $(VCONF_CFLAGS) \
  $(DALIX11_CFLAGS) \
  -Werror -Wall

if WAYLAND
linker_test_CXXFLAGS += \
  -I../../../adaptors/integration-api/wayland
else

linker_test_CXXFLAGS += \
  -I../../../adaptors/integration-api/x11
endif


linker_test_DEPENDENCIES = libdali-adaptor.la
linker_test_LDADD = \
  $(DALICORE_LIBS) \
  $(VCONF_LIBS) \
  libdali-adaptor.la \
  $(HARFBUZZ_LIBS) \
  -L${prefix}/lib<|MERGE_RESOLUTION|>--- conflicted
+++ resolved
@@ -263,13 +263,8 @@
                       $(LIBDRM_CFLAGS) \
                       $(LIBEXIF_CFLAGS) \
                       $(LIBCURL_CFLAGS) \
-<<<<<<< HEAD
-                      $(CAPI_SYSTEM_SYSTEM_SETTINGS_CFLAGS)
-=======
-                      $(ASSIMP_CFLAGS) \
                       $(CAPI_SYSTEM_SYSTEM_SETTINGS_CFLAGS) \
                       $(ELDBUS_CFLAGS)
->>>>>>> b13f88d0
 
 libdali_adaptor_la_CFLAGS = $(libdali_adaptor_la_CXXFLAGS)
 
