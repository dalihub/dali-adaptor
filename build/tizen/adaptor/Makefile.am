#
# Copyright (c) 2014 Samsung Electronics Co., Ltd.
#
# Licensed under the Apache License, Version 2.0 (the "License");
# you may not use this file except in compliance with the License.
# You may obtain a copy of the License at
#
# http://www.apache.org/licenses/LICENSE-2.0
#
# Unless required by applicable law or agreed to in writing, software
# distributed under the License is distributed on an "AS IS" BASIS,
# WITHOUT WARRANTIES OR CONDITIONS OF ANY KIND, either express or implied.
# See the License for the specific language governing permissions and
# limitations under the License.
#

# Build the Dali Adaptor library


############# INCLUDE FILE LISTS #############

# Base Adaptor
base_adaptor_src_dir = ../../../adaptors/base
include ../../../adaptors/base/file.list

# Platform Abstraction
tizen_platform_abstraction_src_dir = ../../../platform-abstractions/tizen
portable_platform_abstraction_src_dir = ../../../platform-abstractions/portable
include ../../../platform-abstractions/tizen/file.list

# Text Abstraction
text_src_dir = ../../../text
include ../../../text/file.list

# Internal Common
adaptor_common_dir = ../../../adaptors/common
include ../../../adaptors/common/file.list

# Wayland
if WAYLAND
adaptor_wayland_dir = ../../../adaptors/wayland
include ../../../adaptors/wayland/file.list
else
# X11
adaptor_x11_dir = ../../../adaptors/x11
include ../../../adaptors/x11/file.list
endif

# Ubuntu
if UBUNTU_PROFILE
adaptor_ubuntu_dir = ../../../adaptors/ubuntu
include ../../../adaptors/ubuntu/file.list
else
# Tizen
adaptor_tizen_dir = ../../../adaptors/tizen
include ../../../adaptors/tizen/file.list
endif

# Mobile
adaptor_mobile_dir = ../../../adaptors/mobile
include ../../../adaptors/mobile/file.list

# TV
if TV_PROFILE
adaptor_tv_dir = ../../../adaptors/tv
include ../../../adaptors/tv/file.list
endif

# Public API
adaptor_public_api_dir = ../../../adaptors/public-api
include ../../../adaptors/public-api/file.list

# Static libraries
static_libraries_libunibreak_src_dir = ../../../text/dali/internal/libunibreak
include ../../../text/dali/internal/libunibreak/file.list

############# source files #############

if ASSIMP_ENABLED
tizen_platform_abstraction_src_files += $(tizen_assimp_src_files)
else
tizen_platform_abstraction_src_files += $(tizen_assimp_stubs_src_files)
endif # ASSIMP_ENABLED

# COMMON
if COMMON_PROFILE

adaptor_internal_src_files = $(adaptor_common_internal_src_files) \
                             $(adaptor_common_internal_default_profile_src_files) \
                             $(adaptor_tizen_internal_src_files) \
                             $(static_libraries_libunibreak_src_files)

if WAYLAND
adaptor_internal_src_files += $(adaptor_wayland_tizen_internal_src_files) \
                              $(adaptor_wayland_internal_default_profile_src_files)
else
adaptor_internal_src_files += $(adaptor_x11_tizen_internal_src_files) \
                              $(adaptor_x11_internal_default_profile_src_files)
endif # WAYLAND
endif # COMMON_PROFILE


# UBUNTU
if UBUNTU_PROFILE

adaptor_internal_src_files = $(adaptor_common_internal_src_files) \
                             $(adaptor_common_internal_default_profile_src_files) \
                             $(adaptor_ubuntu_internal_src_files) \
                             $(adaptor_x11_ubuntu_internal_src_files) \
                             $(adaptor_x11_internal_default_profile_src_files) \
                             $(static_libraries_libunibreak_src_files)

endif # UBUNTU_PROFILE


# MOBILE
if MOBILE_PROFILE

adaptor_internal_src_files = $(adaptor_common_internal_src_files) \
                             $(adaptor_common_internal_mobile_profile_src_files) \
                             $(adaptor_tizen_internal_src_files) \
                             $(static_libraries_libunibreak_src_files)

if WAYLAND
adaptor_internal_src_files += $(adaptor_wayland_tizen_internal_src_files)
else
adaptor_internal_src_files += $(adaptor_x11_tizen_internal_src_files)
endif # WAYLAND

endif # MOBILE_PROFILE

# WEARABLE
if WEARABLE_PROFILE

adaptor_internal_src_files = $(adaptor_common_internal_src_files) \
                             $(adaptor_common_internal_mobile_profile_src_files) \
                             $(adaptor_tizen_internal_src_files) \
                             $(static_libraries_libunibreak_src_files)
if WAYLAND
adaptor_internal_src_files += $(adaptor_wayland_tizen_internal_src_files)
else
adaptor_internal_src_files += $(adaptor_x11_tizen_internal_src_files)
endif # WAYLAND

endif # WEARABLE


# TV
if TV_PROFILE

adaptor_internal_src_files = $(adaptor_common_internal_src_files) \
                             $(adaptor_common_internal_tv_profile_src_files) \
                             $(adaptor_tizen_internal_src_files) \
                             $(static_libraries_libunibreak_src_files)
if WAYLAND
adaptor_internal_src_files += $(adaptor_wayland_tizen_internal_src_files)
else
adaptor_internal_src_files += $(adaptor_x11_tv_internal_src_files) \
                             $(adaptor_x11_internal_tv_profile_key_src_files)
endif # WAYLAND

endif

# Feedback Plugin
if USE_FEEDBACK
plugin_themes_dir = ../../../adaptors/common/feedback
dali_plugin_theme_files = $(plugin_themes_dir)/default-feedback-theme.json
dalifeedbackthemedir = ${dataReadOnlyDir}/themes/feedback-themes/
dalifeedbacktheme_DATA = ${dali_plugin_theme_files}
endif

if TURBO_JPEG_IS_ON
  tizen_platform_abstraction_src_files += $(tizen_turbo_jpeg_loader)
else
  tizen_platform_abstraction_src_files += $(tizen_jpeg_loader)
endif

lib_LTLIBRARIES = libdali-adaptor.la

libdali_adaptor_la_SOURCES = \
                     $(base_adaptor_src_files) \
                     $(tizen_platform_abstraction_src_files) \
                     $(text_abstraction_src_files) \
                     $(public_api_src_files) \
                     $(adaptor_internal_src_files)

libdali_adaptor_la_DEPENDENCIES =

# List include directories with more platform-specific (tizen) before portable root:
libdali_adaptor_la_includes = \
                      -I../../.. \
                      -I../../../platform-abstractions/tizen \
                      -I../../../platform-abstractions/tizen/resource-loader \
                      -I../../../platform-abstractions/portable \
                      -I../../../platform-abstractions/ \
                      -I../../../adaptors/public-api \
                      -I../../../adaptors/public-api/adaptor-framework \
                      -I../../../adaptors/common \
                      -I../../../adaptors/ \
                      -I../../../text \
                      -I../../../text/dali/internal/libunibreak

if WAYLAND
libdali_adaptor_la_includes += \
                      -I../../../adaptors/wayland
else
libdali_adaptor_la_includes += \
                      -I../../../adaptors/x11
endif

if UBUNTU_PROFILE
libdali_adaptor_la_includes += \
                      -I../../../adaptors/ubuntu
else
libdali_adaptor_la_includes += \
                      -I../../../adaptors/tizen
endif

daliDefaultFontCacheDir = ${dataReadOnlyDir}/glyphcache/
daliUserFontCacheDir = ${dataReadWriteDir}/glyphcache/
daliDefaultThemeDir  = ${dataReadWriteDir}/theme/
daliShaderbinCacheDir = ${dataReadOnlyDir}/core/shaderbin/

libdali_adaptor_la_CXXFLAGS = \
                      -DDALI_DATA_RW_DIR="\"${daliReadWriteDir}\"" \
                      -DDALI_DATA_RO_DIR="\"${daliReadOnlyDir}\"" \
                      -DDALI_DEFAULT_FONT_CACHE_DIR="\"${daliDefaultFontCacheDir}\"" \
                      -DDALI_USER_FONT_CACHE_DIR="\"${daliUserFontCacheDir}\"" \
                      -DDALI_SHADERBIN_DIR="\"${daliShaderbinCacheDir}\"" \
                      -DDALI_DEFAULT_THEME_DIR="\"${daliDefaultThemeDir}\"" \
                      -DFONT_PRELOADED_PATH="\"${fontPreloadedPath}\"" \
                      -DFONT_DOWNLOADED_PATH="\"${fontDownloadedPath}\"" \
                      -DFONT_APPLICATION_PATH="\"${fontApplicationPath}\"" \
                      -DFONT_CONFIGURATION_FILE_PATH="\"${fontConfigurationFilePath}\"" \
                      -DDALI_FEEDBACK_THEME_DIR="\"${dalifeedbackthemedir}\"" \
                      -DNON_POWER_OF_TWO_TEXTURES \
                      -DDALI_COMPILATION -DDALI_ADAPTOR_COMPILATION \
                      -Werror -Wall -lgcc \
                      $(libdali_adaptor_la_includes) \
                      $(DALI_ADAPTOR_CFLAGS) \
                      $(DALICORE_CFLAGS) \
                      $(OPENGLES20_CFLAGS) \
                      $(FREETYPE_CFLAGS) \
                      $(FONTCONFIG_CFLAGS) \
                      $(PNG_CFLAGS) \
                      $(CAPI_APPFW_APPLICATION_CFLAGS) \
                      $(CAPI_SYSTEM_INFO_CFLAGS) \
                      $(ELEMENTARY_CFLAGS) \
                      $(EVAS_CFLAGS) \
                      $(ECORE_CFLAGS) \
                      $(ECORE_IPC_CFLAGS) \
                      $(DLOG_CFLAGS) \
                      $(XML_CFLAGS) \
                      $(VCONF_CFLAGS) \
                      $(EXIF_CFLAGS) \
                      $(MMFSOUND_CFLAGS) \
                      $(TTS_CFLAGS) \
                      $(SENSOR_CFLAGS) \
                      $(LIBDRM_CFLAGS) \
                      $(LIBEXIF_CFLAGS) \
                      $(LIBCURL_CFLAGS) \
                      $(ASSIMP_CFLAGS) \
                      $(CAPI_SYSTEM_SYSTEM_SETTINGS_CFLAGS)

libdali_adaptor_la_LIBADD = \
                      $(DALICORE_LIBS) \
                      $(OPENGLES20_LIBS) \
                      $(FREETYPE_LIBS) \
                      $(FONTCONFIG_LIBS) \
                      $(PNG_LIBS) \
                      $(ELEMENTARY_LIBS) \
                      $(ECORE_IPC_LIBS) \
                      $(DLOG_LIBS) \
                      $(XML_LIBS) \
                      $(VCONF_LIBS) \
                      $(EXIF_LIBS) \
                      $(TTS_LIBS) \
                      $(SENSOR_LIBS) \
                      $(LIBDRM_LIBS) \
                      $(LIBEXIF_LIBS) \
                      $(LIBCURL_LIBS) \
                      $(CAPI_SYSTEM_SYSTEM_SETTINGS_LIBS) \
                      $(CAPI_APPFW_APPLICATION_LIBS) \
<<<<<<< HEAD
                      $(HARFBUZZ_LIBS) \
=======
                      $(CAPI_SYSTEM_INFO_LIBS) \
>>>>>>> ce379a6c
                      -lgif \
                      -lboost_thread

if WAYLAND
libdali_adaptor_la_CXXFLAGS += $(WAYLAND_CFLAGS)
libdali_adaptor_la_LIBADD += $(WAYLAND_LIBS)
else
libdali_adaptor_la_CXXFLAGS += $(X11_CFLAGS)
libdali_adaptor_la_LIBADD += $(X11_LIBS)
libdali_adaptor_la_LIBADD += $(ECORE_X_LIBS)
endif

if COMMON_PROFILE
libdali_adaptor_la_CXXFLAGS += $(HAPTIC_CFLAGS)
endif

if MOBILE_PROFILE
libdali_adaptor_la_CXXFLAGS += \
                      $(DEVICED_CFLAGS) \
                      $(EFL_ASSIST_CFLAGS) \
                      $(NATIVE_BUFFER_CFLAGS) \
                      $(NATIVE_BUFFER_POOL_CFLAGS)

libdali_adaptor_la_LIBADD += \
                      $(EFL_ASSIST_LIBS) \
                      $(NATIVE_BUFFER_LIBS) \
                      $(NATIVE_BUFFER_POOL_LIBS)
endif

if WEARABLE_PROFILE
libdali_adaptor_la_CXXFLAGS += \
                      $(HAPTIC_CFLAGS) \
                      $(EFL_ASSIST_CFLAGS)
endif

if TV_PROFILE
libdali_adaptor_la_CXXFLAGS += $(HAPTIC_CFLAGS)
libdali_adaptor_la_LIBADD +=
endif

if TURBO_JPEG_IS_ON
libdali_adaptor_la_LIBADD += -lturbojpeg
CFLAGS += -D_TURBO_JPEG_LOADER
if UBUNTU_PROFILE
libdali_adaptor_la_LIBADD += -ljpeg
CFLAGS += -fPIC
endif
else
libdali_adaptor_la_LIBADD += -ljpeg
endif

tizenadaptorpublicapidir = $(devincludepath)/dali/public-api
tizenadaptorpublicapi_HEADERS = $(public_api_header_files)

tizenadaptorframeworkpublicapidir = $(tizenadaptorpublicapidir)/adaptor-framework
tizenadaptorframeworkpublicapi_HEADERS = $(public_api_adaptor_framework_header_files)

tizentextabstractionpublicapidir = $(tizenadaptorpublicapidir)/text-abstraction
tizentextabstractionpublicapi_HEADERS = $(text_abstraction_header_files)

if !UBUNTU_PROFILE

if !WAYLAND
tizenadaptorframeworkpublicapi_HEADERS += $(public_api_adaptor_tizen_x11_header_files)
endif # NOT WAYLAND

endif # NOT UBUNTU_PROFILE

tizenadaptordaliheaderdir = $(devincludepath)/dali
tizenadaptordaliheader_HEADERS = $(adaptor_dali_header_file)

install-data-local:
	$(MKDIR_P) ${DESTDIR}/${daliUserFontCacheDir} ${DESTDIR}/${daliShaderbinCacheDir}

# Install resource log analyzer script
bin_SCRIPTS = ../../../adaptors/scripts/dalireslog.sh

# linking test

noinst_PROGRAMS = linker.test

linker_test_SOURCES = linker-test.cpp

linker_test_CXXFLAGS = \
  -I../../../adaptors/common \
  -I../../../adaptors/public-api \
  -I../../../adaptors/public-api/adaptor-framework \
  $(DALI_ADAPTOR_CFLAGS) \
  $(DALICORE_CFLAGS) \
  $(VCONF_CFLAGS) \
  $(DALIX11_CFLAGS) \
  -Werror -Wall

linker_test_DEPENDENCIES = libdali-adaptor.la
linker_test_LDADD = \
  $(DALICORE_LIBS) \
  $(VCONF_LIBS) \
  libdali-adaptor.la \
  $(HARFBUZZ_LIBS) \
  -L${prefix}/lib<|MERGE_RESOLUTION|>--- conflicted
+++ resolved
@@ -281,11 +281,8 @@
                       $(LIBCURL_LIBS) \
                       $(CAPI_SYSTEM_SYSTEM_SETTINGS_LIBS) \
                       $(CAPI_APPFW_APPLICATION_LIBS) \
-<<<<<<< HEAD
                       $(HARFBUZZ_LIBS) \
-=======
                       $(CAPI_SYSTEM_INFO_LIBS) \
->>>>>>> ce379a6c
                       -lgif \
                       -lboost_thread
 
