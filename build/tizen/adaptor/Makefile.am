#
# Copyright (c) 2014 Samsung Electronics Co., Ltd.
#
# Licensed under the Apache License, Version 2.0 (the "License");
# you may not use this file except in compliance with the License.
# You may obtain a copy of the License at
#
# http://www.apache.org/licenses/LICENSE-2.0
#
# Unless required by applicable law or agreed to in writing, software
# distributed under the License is distributed on an "AS IS" BASIS,
# WITHOUT WARRANTIES OR CONDITIONS OF ANY KIND, either express or implied.
# See the License for the specific language governing permissions and
# limitations under the License.
#

# Build the Dali Adaptor library


############# INCLUDE FILE LISTS #############

# Base Adaptor
base_adaptor_src_dir = ../../../adaptors/base
include ../../../adaptors/base/file.list

# Platform Abstraction
tizen_platform_abstraction_src_dir = ../../../platform-abstractions/tizen
portable_platform_abstraction_src_dir = ../../../platform-abstractions/portable
include ../../../platform-abstractions/tizen/file.list

# Text Abstraction
text_src_dir = ../../../text
include ../../../text/file.list

# Internal Common
adaptor_common_dir = ../../../adaptors/common
include ../../../adaptors/common/file.list

# Wayland
if WAYLAND
adaptor_wayland_dir = ../../../adaptors/wayland
include ../../../adaptors/wayland/file.list
else
# X11
adaptor_x11_dir = ../../../adaptors/x11
include ../../../adaptors/x11/file.list
endif

# Ubuntu
if UBUNTU_PROFILE
adaptor_ubuntu_dir = ../../../adaptors/ubuntu
include ../../../adaptors/ubuntu/file.list
else
# Tizen
adaptor_tizen_dir = ../../../adaptors/tizen
include ../../../adaptors/tizen/file.list
endif

# Mobile
adaptor_mobile_dir = ../../../adaptors/mobile
include ../../../adaptors/mobile/file.list

# TV
if TV_PROFILE
adaptor_tv_dir = ../../../adaptors/tv
include ../../../adaptors/tv/file.list
endif

# Public API
adaptor_public_api_dir = ../../../adaptors/public-api
include ../../../adaptors/public-api/file.list

# Static libraries
static_libraries_libunibreak_src_dir = ../../../text/dali/internal/libunibreak
include ../../../text/dali/internal/libunibreak/file.list

############# source files #############

if ASSIMP_ENABLED
tizen_platform_abstraction_src_files += $(tizen_assimp_src_files)
else
tizen_platform_abstraction_src_files += $(tizen_assimp_stubs_src_files)
endif # ASSIMP_ENABLED

# COMMON
if COMMON_PROFILE

adaptor_internal_src_files = $(adaptor_common_internal_src_files) \
                             $(adaptor_common_internal_default_profile_src_files) \
                             $(adaptor_tizen_internal_src_files) \
                             $(static_libraries_libunibreak_src_files)

if WAYLAND
adaptor_internal_src_files += $(adaptor_wayland_tizen_internal_src_files) \
                              $(adaptor_wayland_internal_default_profile_src_files)
else
adaptor_internal_src_files += $(adaptor_x11_tizen_internal_src_files) \
                              $(adaptor_x11_internal_default_profile_src_files)
endif # WAYLAND
endif # COMMON_PROFILE


# UBUNTU
if UBUNTU_PROFILE

adaptor_internal_src_files = $(adaptor_common_internal_src_files) \
                             $(adaptor_common_internal_default_profile_src_files) \
                             $(adaptor_ubuntu_internal_src_files) \
                             $(adaptor_x11_ubuntu_internal_src_files) \
                             $(adaptor_x11_internal_default_profile_src_files) \
                             $(static_libraries_libunibreak_src_files)

endif # UBUNTU_PROFILE


# MOBILE
if MOBILE_PROFILE

adaptor_internal_src_files = $(adaptor_common_internal_src_files) \
                             $(adaptor_common_internal_mobile_profile_src_files) \
                             $(adaptor_tizen_internal_src_files) \
                             $(static_libraries_libunibreak_src_files)

if WAYLAND
adaptor_internal_src_files += $(adaptor_wayland_tizen_internal_src_files)
else
adaptor_internal_src_files += $(adaptor_x11_tizen_internal_src_files)
endif # WAYLAND

endif # MOBILE_PROFILE

<<<<<<< HEAD
# LITE
if LITE_PROFILE

adaptor_internal_src_files = $(adaptor_common_internal_src_files) \
                             $(adaptor_common_internal_mobile_profile_src_files) \
                             $(adaptor_tizen_internal_src_files) \
                             $(adaptor_x11_tizen_internal_src_files) \
                             $(static_libraries_libunibreak_src_files)
endif


=======
>>>>>>> 74197c0d
# WEARABLE
if WEARABLE_PROFILE

adaptor_internal_src_files = $(adaptor_common_internal_src_files) \
                             $(adaptor_common_internal_mobile_profile_src_files) \
                             $(adaptor_tizen_internal_src_files) \
                             $(static_libraries_libunibreak_src_files)
if WAYLAND
adaptor_internal_src_files += $(adaptor_wayland_tizen_internal_src_files)
else
adaptor_internal_src_files += $(adaptor_x11_tizen_internal_src_files)
endif # WAYLAND

endif # WEARABLE


# TV
if TV_PROFILE

adaptor_internal_src_files = $(adaptor_common_internal_src_files) \
                             $(adaptor_common_internal_tv_profile_src_files) \
                             $(adaptor_tizen_internal_src_files) \
                             $(static_libraries_libunibreak_src_files)
if WAYLAND
adaptor_internal_src_files += $(adaptor_wayland_tizen_internal_src_files)
else
adaptor_internal_src_files += $(adaptor_x11_tv_internal_src_files) \
                             $(adaptor_x11_internal_tv_profile_key_src_files)
endif # WAYLAND

endif

# Feedback Plugin
if USE_FEEDBACK
plugin_themes_dir = ../../../adaptors/common/feedback
dali_plugin_theme_files = $(plugin_themes_dir)/default-feedback-theme.json
dalifeedbackthemedir = ${dataReadOnlyDir}/themes/feedback-themes/
dalifeedbacktheme_DATA = ${dali_plugin_theme_files}
endif

if TURBO_JPEG_IS_ON
  tizen_platform_abstraction_src_files += $(tizen_turbo_jpeg_loader)
else
  tizen_platform_abstraction_src_files += $(tizen_jpeg_loader)
endif

lib_LTLIBRARIES = libdali-adaptor.la

libdali_adaptor_la_SOURCES = \
                     $(base_adaptor_src_files) \
<<<<<<< HEAD
                     $(slp_platform_abstraction_src_files) \
                     $(text_abstraction_src_files) \
=======
                     $(tizen_platform_abstraction_src_files) \
>>>>>>> 74197c0d
                     $(public_api_src_files) \
                     $(adaptor_internal_src_files)

libdali_adaptor_la_DEPENDENCIES =

# List include directories with more platform-specific (tizen) before portable root:
libdali_adaptor_la_includes = \
                      -I../../.. \
                      -I../../../platform-abstractions/tizen \
                      -I../../../platform-abstractions/tizen/resource-loader \
                      -I../../../platform-abstractions/portable \
                      -I../../../platform-abstractions/ \
                      -I../../../adaptors/public-api \
                      -I../../../adaptors/public-api/adaptor-framework \
                      -I../../../adaptors/common \
                      -I../../../adaptors/ \
                      -I../../../text \
                      -I../../../text/dali/internal/libunibreak

if WAYLAND
libdali_adaptor_la_includes += \
                      -I../../../adaptors/wayland
else
libdali_adaptor_la_includes += \
                      -I../../../adaptors/x11
endif

if UBUNTU_PROFILE
libdali_adaptor_la_includes += \
                      -I../../../adaptors/ubuntu
else
libdali_adaptor_la_includes += \
                      -I../../../adaptors/tizen
endif

daliDefaultFontCacheDir = ${dataReadOnlyDir}/glyphcache/
daliUserFontCacheDir = ${dataReadWriteDir}/glyphcache/
daliDefaultThemeDir  = ${dataReadWriteDir}/theme/
daliShaderbinCacheDir = ${dataReadOnlyDir}/core/shaderbin/

libdali_adaptor_la_CXXFLAGS = \
                      -DDALI_DATA_RW_DIR="\"${daliReadWriteDir}\"" \
                      -DDALI_DATA_RO_DIR="\"${daliReadOnlyDir}\"" \
                      -DDALI_DEFAULT_FONT_CACHE_DIR="\"${daliDefaultFontCacheDir}\"" \
                      -DDALI_USER_FONT_CACHE_DIR="\"${daliUserFontCacheDir}\"" \
                      -DDALI_SHADERBIN_DIR="\"${daliShaderbinCacheDir}\"" \
                      -DDALI_DEFAULT_THEME_DIR="\"${daliDefaultThemeDir}\"" \
                      -DFONT_PRELOADED_PATH="\"${fontPreloadedPath}\"" \
                      -DFONT_DOWNLOADED_PATH="\"${fontDownloadedPath}\"" \
                      -DFONT_APPLICATION_PATH="\"${fontApplicationPath}\"" \
                      -DFONT_CONFIGURATION_FILE_PATH="\"${fontConfigurationFilePath}\"" \
                      -DDALI_FEEDBACK_THEME_DIR="\"${dalifeedbackthemedir}\"" \
                      -DNON_POWER_OF_TWO_TEXTURES \
                      -DDALI_COMPILATION -DDALI_ADAPTOR_COMPILATION \
                      -Werror -Wall -lgcc \
                      $(libdali_adaptor_la_includes) \
                      $(DALI_ADAPTOR_CFLAGS) \
                      $(DALICORE_CFLAGS) \
                      $(OPENGLES20_CFLAGS) \
                      $(FREETYPE_CFLAGS) \
                      $(FONTCONFIG_CFLAGS) \
                      $(PNG_CFLAGS) \
                      $(CAPI_APPFW_APPLICATION_CFLAGS) \
                      $(ELEMENTARY_CFLAGS) \
                      $(EVAS_CFLAGS) \
                      $(ECORE_CFLAGS) \
                      $(ECORE_IPC_CFLAGS) \
                      $(DLOG_CFLAGS) \
                      $(XML_CFLAGS) \
                      $(VCONF_CFLAGS) \
                      $(EXIF_CFLAGS) \
                      $(MMFSOUND_CFLAGS) \
                      $(TTS_CFLAGS) \
                      $(SENSOR_CFLAGS) \
                      $(LIBDRM_CFLAGS) \
                      $(LIBEXIF_CFLAGS) \
                      $(LIBCURL_CFLAGS) \
                      $(ASSIMP_CFLAGS) \
                      $(CAPI_SYSTEM_SYSTEM_SETTINGS_CFLAGS)

libdali_adaptor_la_LIBADD = \
                      $(DALICORE_LIBS) \
                      $(OPENGLES20_LIBS) \
                      $(FREETYPE_LIBS) \
                      $(FONTCONFIG_LIBS) \
                      $(PNG_LIBS) \
                      $(ELEMENTARY_LIBS) \
                      $(ECORE_IPC_LIBS) \
                      $(DLOG_LIBS) \
                      $(XML_LIBS) \
                      $(VCONF_LIBS) \
                      $(EXIF_LIBS) \
                      $(TTS_LIBS) \
                      $(SENSOR_LIBS) \
                      $(LIBDRM_LIBS) \
                      $(LIBEXIF_LIBS) \
                      $(LIBCURL_LIBS) \
                      $(CAPI_SYSTEM_SYSTEM_SETTINGS_LIBS) \
                      $(CAPI_APPFW_APPLICATION_LIBS) \
                      $(HARFBUZZ_LIBS) \
                      -lgif \
                      -lboost_thread

if WAYLAND
libdali_adaptor_la_CXXFLAGS += $(WAYLAND_CFLAGS)
libdali_adaptor_la_LIBADD += $(WAYLAND_LIBS)
else
libdali_adaptor_la_CXXFLAGS += $(X11_CFLAGS)
libdali_adaptor_la_LIBADD += $(X11_LIBS)
libdali_adaptor_la_LIBADD += $(ECORE_X_LIBS)
endif

if COMMON_PROFILE
libdali_adaptor_la_CXXFLAGS += $(HAPTIC_CFLAGS)
endif

if MOBILE_PROFILE
libdali_adaptor_la_CXXFLAGS += \
                      $(DEVICED_CFLAGS) \
                      $(EFL_ASSIST_CFLAGS) \
                      $(NATIVE_BUFFER_CFLAGS) \
                      $(NATIVE_BUFFER_POOL_CFLAGS)

libdali_adaptor_la_LIBADD += \
                      $(EFL_ASSIST_LIBS) \
                      $(NATIVE_BUFFER_LIBS) \
                      $(NATIVE_BUFFER_POOL_LIBS)
endif

if WEARABLE_PROFILE
libdali_adaptor_la_CXXFLAGS += \
                      $(HAPTIC_CFLAGS) \
                      $(EFL_ASSIST_CFLAGS)
endif

if TV_PROFILE
libdali_adaptor_la_CXXFLAGS += $(HAPTIC_CFLAGS)
libdali_adaptor_la_LIBADD +=
endif

if TURBO_JPEG_IS_ON
libdali_adaptor_la_LIBADD += -lturbojpeg
CFLAGS += -D_TURBO_JPEG_LOADER
if UBUNTU_PROFILE
libdali_adaptor_la_LIBADD += -ljpeg
CFLAGS += -fPIC
endif
else
libdali_adaptor_la_LIBADD += -ljpeg
endif

tizenadaptorpublicapidir = $(devincludepath)/dali/public-api
tizenadaptorpublicapi_HEADERS = $(public_api_header_files)

tizenadaptorframeworkpublicapidir = $(tizenadaptorpublicapidir)/adaptor-framework
tizenadaptorframeworkpublicapi_HEADERS = $(public_api_adaptor_framework_header_files)

<<<<<<< HEAD
tizentextabstractionpublicapidir = $(tizenadaptorpublicapidir)/text-abstraction
tizentextabstractionpublicapi_HEADERS = $(text_abstraction_header_files)
=======
if !UBUNTU_PROFILE

if !WAYLAND
tizenadaptorframeworkpublicapi_HEADERS += $(public_api_adaptor_tizen_x11_header_files)
endif # NOT WAYLAND

endif # NOT UBUNTU_PROFILE
>>>>>>> 74197c0d

tizenadaptordaliheaderdir = $(devincludepath)/dali
tizenadaptordaliheader_HEADERS = $(adaptor_dali_header_file)

install-data-local:
	$(MKDIR_P) ${DESTDIR}/${daliUserFontCacheDir} ${DESTDIR}/${daliShaderbinCacheDir}

# Install resource log analyzer script
bin_SCRIPTS = ../../../adaptors/scripts/dalireslog.sh

# linking test

noinst_PROGRAMS = linker.test

linker_test_SOURCES = linker-test.cpp

linker_test_CXXFLAGS = \
  -I../../../adaptors/common \
  -I../../../adaptors/public-api \
  -I../../../adaptors/public-api/adaptor-framework \
  $(DALI_ADAPTOR_CFLAGS) \
  $(DALICORE_CFLAGS) \
  $(VCONF_CFLAGS) \
  $(DALIX11_CFLAGS) \
  -Werror -Wall

linker_test_DEPENDENCIES = libdali-adaptor.la
linker_test_LDADD = \
  $(DALICORE_LIBS) \
  $(VCONF_LIBS) \
  libdali-adaptor.la \
  $(HARFBUZZ_LIBS) \
  -L${prefix}/lib<|MERGE_RESOLUTION|>--- conflicted
+++ resolved
@@ -129,20 +129,6 @@
 
 endif # MOBILE_PROFILE
 
-<<<<<<< HEAD
-# LITE
-if LITE_PROFILE
-
-adaptor_internal_src_files = $(adaptor_common_internal_src_files) \
-                             $(adaptor_common_internal_mobile_profile_src_files) \
-                             $(adaptor_tizen_internal_src_files) \
-                             $(adaptor_x11_tizen_internal_src_files) \
-                             $(static_libraries_libunibreak_src_files)
-endif
-
-
-=======
->>>>>>> 74197c0d
 # WEARABLE
 if WEARABLE_PROFILE
 
@@ -193,12 +179,8 @@
 
 libdali_adaptor_la_SOURCES = \
                      $(base_adaptor_src_files) \
-<<<<<<< HEAD
-                     $(slp_platform_abstraction_src_files) \
+                     $(tizen_platform_abstraction_src_files) \
                      $(text_abstraction_src_files) \
-=======
-                     $(tizen_platform_abstraction_src_files) \
->>>>>>> 74197c0d
                      $(public_api_src_files) \
                      $(adaptor_internal_src_files)
 
@@ -356,10 +338,9 @@
 tizenadaptorframeworkpublicapidir = $(tizenadaptorpublicapidir)/adaptor-framework
 tizenadaptorframeworkpublicapi_HEADERS = $(public_api_adaptor_framework_header_files)
 
-<<<<<<< HEAD
 tizentextabstractionpublicapidir = $(tizenadaptorpublicapidir)/text-abstraction
 tizentextabstractionpublicapi_HEADERS = $(text_abstraction_header_files)
-=======
+
 if !UBUNTU_PROFILE
 
 if !WAYLAND
@@ -367,7 +348,6 @@
 endif # NOT WAYLAND
 
 endif # NOT UBUNTU_PROFILE
->>>>>>> 74197c0d
 
 tizenadaptordaliheaderdir = $(devincludepath)/dali
 tizenadaptordaliheader_HEADERS = $(adaptor_dali_header_file)
