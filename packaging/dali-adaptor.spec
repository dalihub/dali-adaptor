# NOTES
# This spec file is used to build DALi Adaptor for different Tizen Profiles
# Current profiles are:  Mobile, TV, Wearable, Common
#
# The profile variable is defined outside of the spec file in a build.conf file.
# It will contain the profile and whether or not to build with X11 or Wayland
#
# gbs will try to download the build.conf for the platform automatically from the repo location when
# performing a gbs build ( use gbs build -v to see it download location) E.g.
# http://download.tizen.org/snapshots/tizen/tv/tizen-tv/repos/arm-wayland/packages/repodata/xxxx-build.conf.gz

# Do not provide .so automatically for the extensions.
# This if statement is for backward compatibility with GBM/Obsolete build systems
%if "%{?profile}" != "wearable" && "%{?profile}" != "mobile" && "%{?profile}" != "tv" && "%{?profile}" != "ivi" && "%{?profile}" != "common"
%global __provides_exclude_from ^.*\\.(wearable|mobile|tv|ivi|common)$
%endif

Name:       dali2-adaptor
Summary:    The DALi Tizen Adaptor
<<<<<<< HEAD
Version:    1.5.8
=======
Version:    1.9.10
>>>>>>> fdf10720
Release:    1
Group:      System/Libraries
License:    Apache-2.0 and BSD-3-Clause and MIT
URL:        https://review.tizen.org/git/?p=platform/core/uifw/dali-adaptor.git;a=summary
Source0:    %{name}-%{version}.tar.gz

Requires(post): /sbin/ldconfig
Requires(postun): /sbin/ldconfig
Requires:       giflib

%define tizen_platform_config_supported 1
BuildRequires:  pkgconfig(libtzplatform-config)

# This is for backward-compatibility. This does not deteriorate 4.0 Configurability
# if wearable || "undefined"
%if "%{?profile}" != "mobile" && "%{?profile}" != "tv" && "%{?profile}" != "ivi" && "%{?profile}" != "common"
BuildRequires:  pkgconfig(capi-appfw-watch-application)
BuildRequires:  pkgconfig(appcore-watch)
BuildRequires:  pkgconfig(screen_connector_provider)
%endif

BuildRequires:  pkgconfig(gles20)
BuildRequires:  pkgconfig(glesv2)
BuildRequires:  pkgconfig(ttrace)

BuildRequires:  dali2-devel
BuildRequires:  dali2-integration-devel

BuildRequires:  pkgconfig
BuildRequires:  gawk
BuildRequires:  cmake
BuildRequires:  giflib-devel
BuildRequires:  pkgconfig(fontconfig)
BuildRequires:  libjpeg-turbo-devel
BuildRequires:  pkgconfig(vconf)
BuildRequires:  tts-devel
BuildRequires:  pkgconfig(dlog)
BuildRequires:  libdrm-devel
BuildRequires:  pkgconfig(libexif)
BuildRequires:  pkgconfig(libpng)
BuildRequires:  pkgconfig(egl)
BuildRequires:  libcurl-devel
BuildRequires:  pkgconfig(harfbuzz)
BuildRequires:  fribidi-devel

BuildRequires:  pkgconfig(capi-system-info)
BuildRequires:  pkgconfig(capi-system-sensor)

BuildRequires:  pkgconfig(cairo)

BuildRequires:  pkgconfig(wayland-egl)
BuildRequires:  pkgconfig(wayland-client)
BuildRequires:  wayland-devel
BuildRequires:  wayland-extension-client-devel

# We use ecore mainloop
%if 0%{?tizen_version_major} >= 5
BuildRequires:  pkgconfig(ecore-wl2)
BuildRequires:  pkgconfig(wayland-egl-tizen)
%else
BuildRequires:  pkgconfig(ecore-wayland)
%endif

# We need tbm_surface in tizen 3.0 wayland
BuildRequires:  pkgconfig(libtbm)

<<<<<<< HEAD
# for dali-adaptor
=======
# for the adaptor
>>>>>>> fdf10720
BuildRequires:  pkgconfig(appcore-ui)
BuildRequires:  pkgconfig(appcore-widget-base)
BuildRequires:  pkgconfig(bundle)
BuildRequires:  pkgconfig(capi-appfw-app-common)
BuildRequires:  pkgconfig(capi-appfw-app-control)
BuildRequires:  pkgconfig(ecore-imf)

BuildRequires:  pkgconfig(capi-system-system-settings)

# for feedback plugin
BuildRequires:  pkgconfig(mm-sound)
BuildRequires:  pkgconfig(feedback)

# for multiprofile
Requires:   %{name}-compat = %{version}-%{release}
Recommends: %{name}-profile_common = %{version}-%{release}

%description
The DALi Tizen Adaptor provides a Tizen specific implementation of the dali-core
platform abstraction and application shell

###########################################
# Dali adapter for profiles
###########################################

# This is for backward-compatibility. This does not deteriorate 4.0 Configurability
# if mobile || "undefined"
%if "%{?profile}" != "wearable" && "%{?profile}" != "tv" && "%{?profile}" != "ivi" && "%{?profile}" != "common"
%package profile_mobile
Summary:        The DALi Tizen Adaptor for mobile
Provides:       %{name}-compat = %{version}-%{release}
Conflicts:      %{name}-profile_tv
Conflicts:      %{name}-profile_wearable
Conflicts:      %{name}-profile_ivi
Conflicts:      %{name}-profile_common
Requires:       %{name}
%description profile_mobile
The DALi Tizen Adaptor for mobile.
%endif

# This is for backward-compatibility. This does not deteriorate 4.0 Configurability
# if tv ||"undefined"
%if "%{?profile}" != "wearable" && "%{?profile}" != "common" && "%{?profile}" != "ivi" && "%{?profile}" != "mobile"
%package profile_tv
Summary:        The DALi Tizen Adaptor for tv
Provides:       %{name}-compat = %{version}-%{release}
Conflicts:      %{name}-profile_mobile
Conflicts:      %{name}-profile_wearable
Conflicts:      %{name}-profile_ivi
Conflicts:      %{name}-profile_common
Requires:       %{name}
%description profile_tv
The DALi Tizen Adaptor for tv.
%endif

# This is for backward-compatibility. This does not deteriorate 4.0 Configurability
# if wearable || "undefined"
%if "%{?profile}" != "mobile" && "%{?profile}" != "tv" && "%{?profile}" != "ivi" && "%{?profile}" != "common"
%package profile_wearable
Summary:        The DALi Tizen Adaptor for wearable
Provides:       %{name}-compat = %{version}-%{release}
Conflicts:      %{name}-profile_mobile
Conflicts:      %{name}-profile_tv
Conflicts:      %{name}-profile_ivi
Conflicts:      %{name}-profile_common
Requires:       %{name}
%description profile_wearable
The DALi Tizen Adaptor for wearable.
%endif

# This is for backward-compatibility. This does not deteriorate 4.0 Configurability
# if ivi ||"undefined"
%if "%{?profile}" != "wearable" && "%{?profile}" != "tv" && "%{?profile}" != "common" && "%{?profile}" != "mobile"
%package profile_ivi
Summary:        The DALi Tizen Adaptor for ivi
Provides:       %{name}-compat = %{version}-%{release}
Conflicts:      %{name}-profile_mobile
Conflicts:      %{name}-profile_wearable
Conflicts:      %{name}-profile_tv
Conflicts:      %{name}-profile_common
Requires:       %{name}
%description profile_ivi
The DALi Tizen Adaptor for ivi.
%endif

# This is for backward-compatibility. This does not deteriorate 4.0 Configurability
# if common ||"undefined"
%if "%{?profile}" != "wearable" && "%{?profile}" != "tv" && "%{?profile}" != "ivi" && "%{?profile}" != "mobile"
# Currently Tizen Common we use does not have wayland extensions like xdg-shell
%package profile_common
Summary:        The DALi Tizen Adaptor for common
Provides:       %{name}-compat = %{version}-%{release}
Conflicts:      %{name}-profile_mobile
Conflicts:      %{name}-profile_wearable
Conflicts:      %{name}-profile_tv
Conflicts:      %{name}-profile_ivi
Requires:       %{name}
%description profile_common
The DALi Tizen Adaptor for common.
%endif

##############################
# devel
##############################
%package devel
Summary:    Development components for the DALi Tizen Adaptor
Group:      Development/Building
Requires:   %{name} = %{version}-%{release}
Requires:   %{name}-integration-devel = %{version}-%{release}

%description devel
Development components for the DALi Tizen Adaptor - public headers and package configs

##############################
# integration-devel
##############################
%package integration-devel
Summary:    Integration development package for the Adaptor
Group:      Development/Building
Requires:   %{name} = %{version}-%{release}

%description integration-devel
Integration development package for the Adaptor - headers for integrating with an adaptor library.

##############################
# Dali Feedback Plugin
##############################
%package dali2-feedback-plugin
Summary:    Plugin to play haptic and audio feedback for Dali
Group:      System/Libraries
Requires:   %{name} = %{version}-%{release}
%description dali2-feedback-plugin
Feedback plugin to play haptic and audio feedback for Dali

##############################
# Preparation
##############################
%prep
%setup -q

#Use TZ_PATH when tizen version is 3.x or greater

%define dali_data_rw_dir         %TZ_SYS_RO_SHARE/dali/
%define dali_data_ro_dir         %TZ_SYS_RO_SHARE/dali/
%define font_preloaded_path      %TZ_SYS_RO_SHARE/fonts/
%define font_downloaded_path     %TZ_SYS_SHARE/fonts/
%define font_application_path    %TZ_SYS_RO_SHARE/app_fonts/
%define font_configuration_file  %TZ_SYS_ETC/fonts/conf.avail/99-slp.conf

%define user_shader_cache_dir    %{dali_data_ro_dir}/core/shaderbin/
%define dali_plugin_sound_files  /plugins/sounds/

##############################
# Build
##############################
%build
PREFIX+="/usr"
CXXFLAGS+=" -Wall -g -Os -fPIC -fvisibility-inlines-hidden -fdata-sections -ffunction-sections -DGL_GLEXT_PROTOTYPES"
LDFLAGS+=" -Wl,--rpath=%{_libdir} -Wl,--as-needed -Wl,--gc-sections -lttrace -Wl,-Bsymbolic-functions "

%ifarch %{arm}
CXXFLAGS+=" -D_ARCH_ARM_ -lgcc"
%endif

CFLAGS+=" -DWAYLAND"
CXXFLAGS+=" -DWAYLAND"
cmake_flags=" -DENABLE_WAYLAND=ON"

# Use this conditional when Tizen version is 5.x or greater
%if 0%{?tizen_version_major} >= 5
CXXFLAGS+=" -DOVER_TIZEN_VERSION_5"

# Need Ecore-Wayland2 when Tizen version is 5.x or greater
CFLAGS+=" -DECORE_WAYLAND2 -DEFL_BETA_API_SUPPORT"
CXXFLAGS+=" -DECORE_WAYLAND2 -DEFL_BETA_API_SUPPORT"
cmake_flags+=" -DENABLE_ECORE_WAYLAND2=ON"
%endif

%if 0%{?enable_debug}
cmake_flags+=" -DCMAKE_BUILD_TYPE=Debug"
%endif

%if 0%{?enable_trace}
cmake_flags+=" -DENABLE_TRACE=ON"
%endif

%if 0%{?enable_appfw}
cmake_flags+=" -DUSE_APPFW"
%endif

libtoolize --force
cd %{_builddir}/%{name}-%{version}/build/tizen

DALI_DATA_RW_DIR="%{dali_data_rw_dir}" ; export DALI_DATA_RW_DIR
DALI_DATA_RO_DIR="%{dali_data_ro_dir}"  ; export DALI_DATA_RO_DIR
FONT_PRELOADED_PATH="%{font_preloaded_path}" ; export FONT_PRELOADED_PATH
FONT_DOWNLOADED_PATH="%{font_downloaded_path}" ; export FONT_DOWNLOADED_PATH
FONT_APPLICATION_PATH="%{font_application_path}"  ; export FONT_APPLICATION_PATH
FONT_CONFIGURATION_FILE="%{font_configuration_file}" ; export FONT_CONFIGURATION_FILE
%if 0%{?tizen_platform_config_supported}
TIZEN_PLATFORM_CONFIG_SUPPORTED="%{tizen_platform_config_supported}" ; export TIZEN_PLATFORM_CONFIG_SUPPORTED
%endif

cmake_flags+=" -DCMAKE_INSTALL_PREFIX=$PREFIX"
cmake_flags+=" -DCMAKE_INSTALL_LIBDIR=%{_libdir}"
cmake_flags+=" -DCMAKE_INSTALL_INCLUDEDIR=%{_includedir}"
cmake_flags+=" -DENABLE_TIZEN_MAJOR_VERSION=%{tizen_version_major}"
cmake_flags+=" -DENABLE_FEEDBACK=YES"
cmake_flags+=" -DENABLE_APPFW=YES"

# Set up the build via Cmake
#######################################################################
# This is for backward-compatibility. This does not deteriorate 4.0 Configurability
# if mobile || "undefined"
%if "%{?profile}" != "wearable" && "%{?profile}" != "tv" && "%{?profile}" != "ivi" && "%{?profile}" != "common"

mkdir mobile
pushd mobile

cmake -DENABLE_PROFILE=MOBILE $cmake_flags ..

# Build.
make %{?jobs:-j%jobs}
popd

%endif

#######################################################################
# This is for backward-compatibility. This does not deteriorate 4.0 Configurability
# if tv ||"undefined"
%if "%{?profile}" != "wearable" && "%{?profile}" != "common" && "%{?profile}" != "ivi" && "%{?profile}" != "mobile"

mkdir tv
pushd tv

cmake -DENABLE_PROFILE=TV $cmake_flags ..

# Build.
make %{?jobs:-j%jobs}
popd

%endif

#######################################################################
# This is for backward-compatibility. This does not deteriorate 4.0 Configurability
# if wearable || "undefined"
%if "%{?profile}" != "mobile" && "%{?profile}" != "tv" && "%{?profile}" != "ivi" && "%{?profile}" != "common"

mkdir wearable
pushd wearable

cmake -DENABLE_PROFILE=WEARABLE $cmake_flags ..

# Build.
make %{?jobs:-j%jobs}
popd

%endif

#######################################################################
# This is for backward-compatibility. This does not deteriorate 4.0 Configurability
# if ivi ||"undefined"
%if "%{?profile}" != "wearable" && "%{?profile}" != "tv" && "%{?profile}" != "common" && "%{?profile}" != "mobile"

mkdir ivi
pushd ivi

cmake -DENABLE_PROFILE=IVI $cmake_flags ..

# Build.
make %{?jobs:-j%jobs}
popd

%endif

#######################################################################
# common
# This is for backward-compatibility. This does not deteriorate 4.0 Configurability
# if common ||"undefined"
%if "%{?profile}" != "wearable" && "%{?profile}" != "tv" && "%{?profile}" != "ivi" && "%{?profile}" != "mobile"

mkdir common
pushd common

cmake -DENABLE_PROFILE=COMMON $cmake_flags ..

# Build.
make %{?jobs:-j%jobs}
popd

%endif

##############################
# Installation
##############################
%install
rm -rf %{buildroot}

pushd %{_builddir}/%{name}-%{version}/build/tizen

# if mobile || "undefined"
%if "%{?profile}" != "wearable" && "%{?profile}" != "tv" && "%{?profile}" != "ivi" && "%{?profile}" != "common"
pushd mobile
%make_install
%if "%{?profile}" != "mobile"
pushd  %{buildroot}%{_libdir}
cp libdali2-adaptor.so.*.*.* libdali2-adaptor.so.mobile # If we're only building this profile, then there's no need to copy the lib
popd
make clean # So that we can gather symbol/size information for only one profile if we're building all profiles
%endif
popd
%endif

# if tv ||"undefined"
%if "%{?profile}" != "wearable" && "%{?profile}" != "common" && "%{?profile}" != "ivi" && "%{?profile}" != "mobile"
pushd tv
%make_install
%if "%{?profile}" != "tv"
pushd  %{buildroot}%{_libdir}
cp libdali2-adaptor.so.*.*.* libdali2-adaptor.so.tv # If we're only building this profile, then there's no need to copy the lib
popd
make clean # So that we can gather symbol/size information for only one profile if we're building all profiles
%endif
popd
%endif

# if wearable || "undefined"
%if "%{?profile}" != "mobile" && "%{?profile}" != "tv" && "%{?profile}" != "ivi" && "%{?profile}" != "common"
pushd wearable
%make_install
%if "%{?profile}" != "wearable"
pushd  %{buildroot}%{_libdir}
cp libdali2-adaptor.so.*.*.* libdali2-adaptor.so.wearable # If we're only building this profile, then there's no need to copy the lib
popd
make clean # So that we can gather symbol/size information for only one profile if we're building all profiles
%endif
popd
%endif

# if ivi ||"undefined"
%if "%{?profile}" != "wearable" && "%{?profile}" != "tv" && "%{?profile}" != "common" && "%{?profile}" != "mobile"
pushd ivi
%make_install
%if "%{?profile}" != "ivi"
pushd  %{buildroot}%{_libdir}
cp libdali2-adaptor.so.*.*.* libdali2-adaptor.so.ivi # If we're only building this profile, then there's no need to copy the lib
popd
make clean # So that we can gather symbol/size information for only one profile if we're building all profiles
%endif
popd
%endif

# if common ||"undefined"
%if "%{?profile}" != "wearable" && "%{?profile}" != "tv" && "%{?profile}" != "ivi" && "%{?profile}" != "mobile"
pushd common
%make_install
# No clean so we can gather symbol/size information for the common profile
popd
%endif

# Create a symbolic link in integration-api to preserve legacy repo build
pushd %{buildroot}%{_includedir}/dali/integration-api
ln -sf adaptor-framework adaptors
popd

##############################
# Upgrade order:
# 1 - Pre Install new package
# 2 - Install new package
# 3 - Post install new package
# 4 - Pre uninstall old package
# 5 - Remove files not overwritten by new package
# 6 - Post uninstall old package
##############################

##############################
# Adaptor package Commands
%pre
exit 0

%post
pushd %{_libdir}
for i in mobile tv wearable ivi; do [[ -f libdali2-adaptor.so.$i ]] && ln -sf libdali2-adaptor.so.$i libdali2-adaptor.so.2.0.0; done
popd
/sbin/ldconfig
exit 0

%preun
exit 0

%postun
/sbin/ldconfig
exit 0

##############################
# Mobile Profile Commands
# if mobile || "undefined"
# No need to create a symbolic link on install required if only building this profile
%if "%{?profile}" != "wearable" && "%{?profile}" != "tv" && "%{?profile}" != "ivi" && "%{?profile}" != "common"
%post profile_mobile
%if "%{?profile}" != "mobile"
pushd %{_libdir}
ln -sf libdali2-adaptor.so.mobile libdali2-adaptor.so.2.0.0
popd
%endif
/sbin/ldconfig
exit 0

%postun profile_mobile
/sbin/ldconfig
exit 0
%endif

##############################
# TV Profile Commands
# No need to create a symbolic link on install required if only building this profile
%if "%{?profile}" != "wearable" && "%{?profile}" != "common" && "%{?profile}" != "ivi" && "%{?profile}" != "mobile"
%post profile_tv
%if "%{?profile}" != "tv"
pushd %{_libdir}
ln -sf libdali2-adaptor.so.tv libdali2-adaptor.so.2.0.0
popd
%endif
/sbin/ldconfig
exit 0

%postun profile_tv
/sbin/ldconfig
exit 0
%endif

##############################
# Wearable Profile Commands
# No need to create a symbolic link on install required if only building this profile
%if "%{?profile}" != "mobile" && "%{?profile}" != "tv" && "%{?profile}" != "ivi" && "%{?profile}" != "common"
%post profile_wearable
%if "%{?profile}" != "wearable"
pushd %{_libdir}
ln -sf libdali2-adaptor.so.wearable libdali2-adaptor.so.2.0.0
popd
%endif
/sbin/ldconfig
exit 0

%postun profile_wearable
/sbin/ldconfig
exit 0
%endif

##############################
# IVI Profile Commands
# No need to create a symbolic link on install required if only building this profile
%if "%{?profile}" != "wearable" && "%{?profile}" != "tv" && "%{?profile}" != "common" && "%{?profile}" != "mobile"
%post profile_ivi
%if "%{?profile}" != "ivi"
pushd %{_libdir}
ln -sf libdali2-adaptor.so.ivi libdali2-adaptor.so.0.0.0
popd
%endif
/sbin/ldconfig
exit 0

%postun profile_ivi
/sbin/ldconfig
exit 0
%endif

##############################
# Common Profile Commands
%if "%{?profile}" != "wearable" && "%{?profile}" != "tv" && "%{?profile}" != "ivi" && "%{?profile}" != "mobile"
%post profile_common
/sbin/ldconfig
exit 0

%postun profile_common
/sbin/ldconfig
exit 0
%endif

##############################
# Files in Binary Packages
##############################

%files
%manifest dali-adaptor.manifest
%defattr(-,root,root,-)
%dir %{user_shader_cache_dir}
%{_bindir}/*
%license LICENSE
%defattr(-,root,root,-)
%{_libdir}/libdali2-adaptor.so
%{_libdir}/libdali2-adaptor.so.2
%{_libdir}/libdali2-adaptor.so.2.0.0

#################################################

%files dali2-feedback-plugin
%manifest dali-adaptor.manifest
%defattr(-,root,root,-)
%{_libdir}/libdali2-feedback-plugin.so*
%{dali_plugin_sound_files}/*

#################################################

# if common ||"undefined"
%if "%{?profile}" != "wearable" && "%{?profile}" != "tv" && "%{?profile}" != "ivi" && "%{?profile}" != "mobile"
%files profile_common
%manifest dali-adaptor.manifest
# default .so files are housed in the main pkg.
%endif

# if mobile || "undefined"
%if "%{?profile}" != "wearable" && "%{?profile}" != "tv" && "%{?profile}" != "ivi" && "%{?profile}" != "common"
%files profile_mobile
%manifest dali-adaptor.manifest
%defattr(-,root,root,-)
%if "%{?profile}" != "mobile"
%{_libdir}/libdali2-adaptor.so.mobile
%endif
%endif

# if tv ||"undefined"
%if "%{?profile}" != "wearable" && "%{?profile}" != "common" && "%{?profile}" != "ivi" && "%{?profile}" != "mobile"
%files profile_tv
%manifest dali-adaptor.manifest
%defattr(-,root,root,-)
%if "%{?profile}" != "tv"
%{_libdir}/libdali2-adaptor.so.tv
%endif
%endif

# if wearable || "undefined"
%if "%{?profile}" != "mobile" && "%{?profile}" != "tv" && "%{?profile}" != "ivi" && "%{?profile}" != "common"
%files profile_wearable
%manifest dali-adaptor.manifest
%defattr(-,root,root,-)
%if "%{?profile}" != "wearable"
%{_libdir}/libdali2-adaptor.so.wearable
%endif
%endif

# if ivi ||"undefined"
%if "%{?profile}" != "wearable" && "%{?profile}" != "tv" && "%{?profile}" != "common" && "%{?profile}" != "mobile"
%files profile_ivi
%manifest dali-adaptor.manifest
%defattr(-,root,root,-)
%if "%{?profile}" != "ivi"
%{_libdir}/libdali2-adaptor.so.ivi
%endif
%endif

%files devel
%defattr(-,root,root,-)
%{_includedir}/dali/dali.h
%{_includedir}/dali/public-api/*
%{_includedir}/dali/devel-api/*
%{_includedir}/dali/doc/*
%{_libdir}/pkgconfig/dali2-adaptor.pc

%files integration-devel
%defattr(-,root,root,-)
%{_includedir}/dali/integration-api/adaptor-framework/*
%{_includedir}/dali/integration-api/adaptors
%{_libdir}/pkgconfig/dali2-adaptor-integration.pc<|MERGE_RESOLUTION|>--- conflicted
+++ resolved
@@ -17,11 +17,7 @@
 
 Name:       dali2-adaptor
 Summary:    The DALi Tizen Adaptor
-<<<<<<< HEAD
-Version:    1.5.8
-=======
 Version:    1.9.10
->>>>>>> fdf10720
 Release:    1
 Group:      System/Libraries
 License:    Apache-2.0 and BSD-3-Clause and MIT
@@ -88,11 +84,7 @@
 # We need tbm_surface in tizen 3.0 wayland
 BuildRequires:  pkgconfig(libtbm)
 
-<<<<<<< HEAD
-# for dali-adaptor
-=======
 # for the adaptor
->>>>>>> fdf10720
 BuildRequires:  pkgconfig(appcore-ui)
 BuildRequires:  pkgconfig(appcore-widget-base)
 BuildRequires:  pkgconfig(bundle)
