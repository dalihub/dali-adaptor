# NOTES
# This spec file is used to build DALi Adaptor for different Tizen Profiles
# Current profiles are:  Mobile, TV, Wearable, Common
#
# The profile variable is defined outside of the spec file in a build.conf file.
# It will contain the profile and whether or not to build with X11 or Wayland
#
# gbs will try to download the build.conf for the platform automatically from the repo location when
# performing a gbs build ( use gbs build -v to see it download location) E.g.
# http://download.tizen.org/snapshots/tizen/tv/tizen-tv/repos/arm-wayland/packages/repodata/xxxx-build.conf.gz


%bcond_with wayland

Name:       dali-adaptor
Summary:    The DALi Tizen Adaptor
<<<<<<< HEAD
Version:    1.2.14
=======
Version:    1.2.20
>>>>>>> 436b7cc4
Release:    1
Group:      System/Libraries
License:    Apache-2.0 and BSD-2-Clause and MIT
URL:        https://review.tizen.org/git/?p=platform/core/uifw/dali-adaptor.git;a=summary
Source0:    %{name}-%{version}.tar.gz

Requires(post): /sbin/ldconfig
Requires(postun): /sbin/ldconfig
Requires:       giflib

#need libtzplatform-config for directory if tizen version is 3.x

%if "%{tizen_version_major}" >= "3"
%define tizen_platform_config_supported 1
BuildRequires:  pkgconfig(libtzplatform-config)
%endif


# Get the profile from tizen_profile_name if tizen version is 2.x and tizen_profile_name exists.

%if "%{tizen_version_major}" == "2" && 0%{?tizen_profile_name:1}
%define profile %{tizen_profile_name}
%endif

%if "%{profile}" == "mobile"
%define dali_profile MOBILE
%define dali_feedback_plugin 0
%define dali_videoplayer_plugin 1
%define shaderbincache_flag DISABLE
BuildRequires:  pkgconfig(gles20)
%define gles_requirement_setup 1
%endif

%if "%{profile}" == "tv"
%define dali_profile TV
%define dali_feedback_plugin 0
%define dali_videoplayer_plugin 1
%define shaderbincache_flag ENABLE
BuildRequires:  pkgconfig(glesv2)
%define gles_requirement_setup 1
%endif

%if "%{profile}" == "wearable"
%define dali_profile WEARABLE
%define dali_feedback_plugin 0
%define dali_videoplayer_plugin 1
%define shaderbincache_flag DISABLE
BuildRequires:  pkgconfig(gles20)
BuildRequires:  pkgconfig(capi-appfw-watch-application)
BuildRequires:  pkgconfig(appcore-watch)
%define gles_requirement_setup 1
%endif

%if "%{profile}" == "ivi"
%define dali_profile IVI
%define dali_feedback_plugin 0
%define dali_videoplayer_plugin 1
%define shaderbincache_flag DISABLE
BuildRequires:  pkgconfig(glesv2)
%define gles_requirement_setup 1
%endif

%if "%{profile}" == "common"
%define dali_profile COMMON
%define dali_feedback_plugin 0
%define dali_videoplayer_plugin 1
%define tizen_2_2_compatibility 0
%define shaderbincache_flag DISABLE
BuildRequires:  pkgconfig(glesv2)
%define gles_requirement_setup 1
%endif

# If we have not set a BuildRequires for the gles version, default it here.
%{!?gles_requirement_setup: BuildRequires:  pkgconfig(glesv2)}

BuildRequires:  pkgconfig
BuildRequires:  gawk
BuildRequires:  pkgconfig(aul)
BuildRequires:  giflib-devel
BuildRequires:  pkgconfig(fontconfig)
BuildRequires:  libjpeg-turbo-devel
BuildRequires:  dali-devel
BuildRequires:  dali-integration-devel
BuildRequires:  pkgconfig(vconf)
BuildRequires:  tts-devel
BuildRequires:  pkgconfig(dlog)
BuildRequires:  libdrm-devel
BuildRequires:  pkgconfig(libexif)
BuildRequires:  pkgconfig(libpng)
BuildRequires:  pkgconfig(egl)
BuildRequires:  libcurl-devel
BuildRequires:  pkgconfig(harfbuzz)
BuildRequires:  fribidi-devel

%if 0%{?tizen_2_2_compatibility} != 1
BuildRequires:  pkgconfig(capi-system-info)
BuildRequires:  pkgconfig(capi-system-sensor)
%endif

# Tizen currently does not have libuv as a separate libuv package
# So we have to look into the uv headers bundled inside node-js
BuildRequires:  nodejs-devel


%if %{with wayland}

####### BUILDING FOR WAYLAND #######
BuildRequires:  pkgconfig(wayland-egl)
BuildRequires:  pkgconfig(wayland-client)
BuildRequires:  wayland-devel
# Currently Tizen Common we use does not have wayland extensions like xdg-shell
%if "%{profile}" != "common"
BuildRequires:  wayland-extension-client-devel
%endif

# dali-adaptor-uv uses libuv mainloop and has its own wayland client (it needs wayland-client headers).
BuildRequires:  libxkbcommon-devel

# dali-adaptor uses ecore mainloop
BuildRequires:  pkgconfig(ecore-wayland)

# dali-adaptor needs tbm_surface in tizen 3.0 wayland
BuildRequires:  pkgconfig(libtbm)

# tpkp-curl (certificate pinning for libcurl functions) is only available in Tizen 3.0
BuildRequires:  pkgconfig(tpkp-curl)

####### BUILDING FOR X11#######
%else
BuildRequires:  pkgconfig(egl)
BuildRequires:  pkgconfig(xext)
BuildRequires:  pkgconfig(xi)
BuildRequires:  pkgconfig(xfixes)
BuildRequires:  pkgconfig(xdamage)
BuildRequires:  pkgconfig(utilX)
%endif

# for dali-adaptor
BuildRequires:  pkgconfig(evas)
BuildRequires:  pkgconfig(elementary)
BuildRequires:  pkgconfig(capi-appfw-application)
BuildRequires:  pkgconfig(capi-system-system-settings)

%if 0%{?over_tizen_2_2}
BuildRequires:  pkgconfig(capi-system-info)
%endif



%description
The DALi Tizen Adaptor provides a Tizen specific implementation of the dali-core
platform abstraction and application shell

##############################
# devel
##############################
%package devel
Summary:    Development components for the DALi Tizen Adaptor
Group:      Development/Building
Requires:   %{name} = %{version}-%{release}
Requires:   %{name}-integration-devel = %{version}-%{release}

%description devel
Development components for the DALi Tizen Adaptor - public headers and package configs

##############################
# integration-devel
##############################
%package integration-devel
Summary:    Integration development package for the Adaptor
Group:      Development/Building
Requires:   %{name} = %{version}-%{release}

%description integration-devel
Integration development package for the Adaptor - headers for integrating with an adaptor library.

##############################
# Dali Feedback Plugin
##############################
%package dali-feedback-plugin
Summary:    Plugin to play haptic and audio feedback for Dali
Group:      System/Libraries
%if 0%{?dali_feedback_plugin}
#Requires:       libdeviced
BuildRequires:  pkgconfig(mm-sound)
#BuildRequires:  pkgconfig(haptic)
BuildRequires:  libfeedback-devel
%endif

%description dali-feedback-plugin
Feedback plugin to play haptic and audio feedback for Dali

##############################
# Dali VideoPlayer Plugin
##############################
%if %{with wayland}

%package dali-video-player-plugin
Summary:    Plugin to play a video file for Dali
Group:      System/Libraries
%if 0%{?dali_videoplayer_plugin}
BuildRequires:  pkgconfig(capi-media-player)
%endif

%description dali-video-player-plugin
VideoPlayer plugin to play a video file for Dali
%endif

##############################
# Preparation
##############################
%prep
%setup -q

#Use TZ_PATH when tizen version is 3.x or greater

%if "%{tizen_version_major}" >= "3"
%define dali_data_rw_dir         %TZ_SYS_RO_SHARE/dali/
%define dali_data_ro_dir         %TZ_SYS_RO_SHARE/dali/
%define font_preloaded_path      %TZ_SYS_RO_SHARE/fonts/
%define font_downloaded_path     %TZ_SYS_SHARE/fonts/
%define font_application_path    %TZ_SYS_RO_SHARE/app_fonts/
%define font_configuration_file  %TZ_SYS_ETC/fonts/conf.avail/99-slp.conf
%else
%define dali_data_rw_dir         /usr/share/dali/
%define dali_data_ro_dir         /usr/share/dali/
%define font_preloaded_path      /usr/share/fonts/
%define font_downloaded_path     /opt/share/fonts/
%define font_application_path    /usr/share/app_fonts/
%define font_configuration_file  /opt/etc/fonts/conf.avail/99-slp.conf
%endif

%define user_shader_cache_dir    %{dali_data_ro_dir}/core/shaderbin/
%define dali_plugin_sound_files  %{dali_data_ro_dir}/plugins/sounds/
%define dev_include_path %{_includedir}

##############################
# Build
##############################
%build
PREFIX+="/usr"
CXXFLAGS+=" -Wall -g -Os -fPIC -fvisibility-inlines-hidden -fdata-sections -ffunction-sections -DGL_GLEXT_PROTOTYPES"
LDFLAGS+=" -Wl,--rpath=%{_libdir} -Wl,--as-needed -Wl,--gc-sections -Wl,-Bsymbolic-functions "

%ifarch %{arm}
CXXFLAGS+=" -D_ARCH_ARM_ -lgcc"
%endif

%if %{with wayland}
CFLAGS+=" -DWAYLAND"
CXXFLAGS+=" -DWAYLAND"
configure_flags="--enable-wayland"
%endif

%if 0%{?tizen_2_2_compatibility}
CFLAGS+=" -DTIZEN_SDK_2_2_COMPATIBILITY"
CXXFLAGS+=" -DTIZEN_SDK_2_2_COMPATIBILITY"
%endif

libtoolize --force
cd %{_builddir}/%{name}-%{version}/build/tizen
autoreconf --install

DALI_DATA_RW_DIR="%{dali_data_rw_dir}" ; export DALI_DATA_RW_DIR
DALI_DATA_RO_DIR="%{dali_data_ro_dir}"  ; export DALI_DATA_RO_DIR
FONT_PRELOADED_PATH="%{font_preloaded_path}" ; export FONT_PRELOADED_PATH
FONT_DOWNLOADED_PATH="%{font_downloaded_path}" ; export FONT_DOWNLOADED_PATH
FONT_APPLICATION_PATH="%{font_application_path}"  ; export FONT_APPLICATION_PATH
FONT_CONFIGURATION_FILE="%{font_configuration_file}" ; export FONT_CONFIGURATION_FILE
%if 0%{?tizen_platform_config_supported}
TIZEN_PLATFORM_CONFIG_SUPPORTED="%{tizen_platform_config_supported}" ; export TIZEN_PLATFORM_CONFIG_SUPPORTED
%endif

# Default to GLES 2.0 if not specified.
%{!?target_gles_version: %define target_gles_version 20}

#--enable-efl=no \ # only affects dali-adaptor-uv
#--enable-appfw=yes \ # affects both dali-adaptor & dali-adaptor-uv
#--with-libuv=/usr/include/node/ \ # only affects dali-adaptor-uv

# Set up the build via configure.
%configure --prefix=$PREFIX --with-jpeg-turbo --enable-gles=%{target_gles_version} --enable-shaderbincache=%{shaderbincache_flag} --enable-profile=%{dali_profile} \
%if 0%{?dali_feedback_plugin}
           --enable-feedback \
%endif
%if 0%{?dali_videoplayer_plugin}
           --enable-videoplayer \
%endif
%if 0%{?tizen_2_2_compatibility}
           --with-tizen-2-2-compatibility \
%endif
%if %{with wayland}
           --enable-efl=no \
%else
           --enable-efl=yes \
%endif
%if 0%{?enable_debug}
           --enable-debug \
%endif
           --enable-appfw=yes \
           --with-libuv=/usr/include/node/ \
           $configure_flags --libdir=%{_libdir}

# Build.
make %{?jobs:-j%jobs}

##############################
# Installation
##############################
%install
rm -rf %{buildroot}
cd build/tizen
%make_install DALI_DATA_RW_DIR="%{dali_data_rw_dir}" DALI_DATA_RO_DIR="%{dali_data_ro_dir}"

# LICENSE
mkdir -p %{buildroot}/usr/share/license
cp -af %{_builddir}/%{name}-%{version}/LICENSE %{buildroot}/usr/share/license/%{name}

##############################
# Upgrade order:
# 1 - Pre Install new package
# 2 - Install new package
# 3 - Post install new package
# 4 - Pre uninstall old package
# 5 - Remove files not overwritten by new package
# 6 - Post uninstall old package
##############################

%pre
exit 0

##############################
#  Post Install new package
##############################
%post
/sbin/ldconfig
exit 0

%if 0%{?dali_feedback_plugin}
%post dali-feedback-plugin
/sbin/ldconfig
exit 0
%endif

%if %{with wayland}
%if 0%{?dali_videoplayer_plugin}
%post dali-video-player-plugin
/sbin/ldconfig
exit 0
%endif
%endif

##############################
#   Pre Uninstall old package
##############################
%preun
exit 0

##############################
#   Post Uninstall old package
##############################
%postun
/sbin/ldconfig
exit 0

%if 0%{?dali_feedback_plugin}
%postun dali-feedback-plugin
/sbin/ldconfig
exit 0
%endif

%if %{with wayland}
%if 0%{?dali_videoplayer_plugin}
%postun dali-video-player-plugin
/sbin/ldconfig
exit 0
%endif
%endif

##############################
# Files in Binary Packages
##############################

%files
%manifest dali-adaptor.manifest
%defattr(-,root,root,-)
%{_libdir}/libdali-adap*.so*
%defattr(-,app,app,-)
%dir %{user_shader_cache_dir}
%{_bindir}/*
%{_datadir}/license/%{name}

%files devel
%defattr(-,root,root,-)
%{dev_include_path}/dali/dali.h
%{dev_include_path}/dali/public-api/*
%{dev_include_path}/dali/devel-api/*
%{dev_include_path}/dali/doc/*
%{_libdir}/pkgconfig/dali-adaptor.pc
%{_libdir}/pkgconfig/dali-adaptor-uv.pc

%files integration-devel
%defattr(-,root,root,-)
%{dev_include_path}/dali/integration-api/adaptors/*
%{_libdir}/pkgconfig/dali-adaptor-integration.pc

%if 0%{?dali_feedback_plugin}
%files dali-feedback-plugin
%defattr(-,root,root,-)
%{_libdir}/libdali-feedback-plugin.so*
%{dali_plugin_sound_files}/*
%endif

%if %{with wayland}
%if 0%{?dali_videoplayer_plugin}
%files dali-video-player-plugin
%manifest dali-adaptor.manifest
%defattr(-,root,root,-)
%{_libdir}/libdali-video-player-plugin.so*
%endif
%endif<|MERGE_RESOLUTION|>--- conflicted
+++ resolved
@@ -14,11 +14,7 @@
 
 Name:       dali-adaptor
 Summary:    The DALi Tizen Adaptor
-<<<<<<< HEAD
-Version:    1.2.14
-=======
 Version:    1.2.20
->>>>>>> 436b7cc4
 Release:    1
 Group:      System/Libraries
 License:    Apache-2.0 and BSD-2-Clause and MIT
