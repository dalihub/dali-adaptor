--- conflicted
+++ resolved
@@ -19,11 +19,7 @@
 
 Name:       dali-adaptor
 Summary:    The DALi Tizen Adaptor
-<<<<<<< HEAD
-Version:    1.3.25
-=======
 Version:    1.3.26
->>>>>>> 999925a1
 Release:    1
 Group:      System/Libraries
 License:    Apache-2.0 and BSD-3-Clause and MIT
