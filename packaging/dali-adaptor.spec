%bcond_with wayland

Name:       dali-adaptor
Summary:    The DALi Tizen Adaptor
Version:    1.0.28
Release:    1
Group:      System/Libraries
License:    Apache-2.0
URL:        https://review.tizen.org/git/?p=platform/core/uifw/dali-adaptor.git;a=summary
Source0:    %{name}-%{version}.tar.gz

%if "%{profile}" == "mobile"
%define dali_profile MOBILE
%define dali_feedback_plugin 0
%define dali_bullet_plugin 0
%define dali_assimp_plugin 0
%endif

%if "%{profile}" == "tv"
%define dali_profile TV
%define dali_feedback_plugin 0
%define dali_bullet_plugin 0
%define dali_assimp_plugin 0
%endif

%if "%{profile}" == "wearable"
%define dali_profile WEARABLE
%define dali_feedback_plugin 0
%define dali_bullet_plugin 0
%define dali_assimp_plugin 0
%endif

%if "%{profile}" == "common"
%define dali_profile COMMON
%define dali_feedback_plugin 0
%define dali_bullet_plugin 0
%define dali_assimp_plugin 0
%endif

Requires(post): /sbin/ldconfig
Requires(postun): /sbin/ldconfig
Requires:       boost-thread
Requires:       giflib
BuildRequires:  pkgconfig
BuildRequires:  gawk
BuildRequires:  pkgconfig(sensor)
BuildRequires:  pkgconfig(aul)
BuildRequires:  boost-devel
BuildRequires:  giflib-devel
BuildRequires:  pkgconfig(fontconfig)
BuildRequires:  pkgconfig(elementary)
BuildRequires:  pkgconfig(capi-appfw-application)
BuildRequires:  libjpeg-turbo-devel
BuildRequires:  pkgconfig(evas)
BuildRequires:  dali-devel
BuildRequires:  dali-integration-devel
BuildRequires:  libxml2-devel
BuildRequires:  vconf-devel
BuildRequires:  vconf-keys-devel
BuildRequires:  tts-devel
BuildRequires:  pkgconfig(dlog)
BuildRequires:  libdrm-devel
BuildRequires:  pkgconfig(libexif)
BuildRequires:  pkgconfig(capi-system-system-settings)
BuildRequires:  pkgconfig(libpng)
BuildRequires:  pkgconfig(glesv2)
BuildRequires:  pkgconfig(egl)

%if %{with wayland}
BuildRequires:  pkgconfig(ecore-wayland)
BuildRequires:  pkgconfig(wayland-egl)
BuildRequires:  pkgconfig(wayland-client)
%else
BuildRequires:  pkgconfig(xi)
BuildRequires:  pkgconfig(xfixes)
BuildRequires:  pkgconfig(xdamage)
BuildRequires:  pkgconfig(utilX)
<<<<<<< HEAD
BuildRequires:  pkgconfig(gles20)
BuildRequires:  pkgconfig(harfbuzz)
BuildRequires:  fribidi-devel
=======
%endif

%if 0%{?dali_assimp_plugin}
BuildRequires:  pkgconfig(assimp)
>>>>>>> b7c6477d
%endif

%description
The DALi Tizen Adaptor provides a Tizen specific implementation of the dali-core
platform abstraction and application shell

##############################
# devel
##############################
%package devel
Summary:    Development components for the DALi Tizen Adaptor
Group:      Development/Building
Requires:   %{name} = %{version}-%{release}

%description devel
Development components for the DALi Tizen Adaptor - public headers and package configs

##############################
# Dali Feedback Plugin
##############################
%package dali-feedback-plugin
Summary:    Plugin to play haptic and audio feedback for Dali
Group:      System/Libraries
%if 0%{?dali_feedback_plugin}
#Requires:       libdeviced
BuildRequires:  pkgconfig(mm-sound)
BuildRequires:  pkgconfig(haptic)
BuildRequires:  libfeedback-devel
%endif

%description dali-feedback-plugin
Feedback plugin to play haptic and audio feedback for Dali

##############################
# Dali Dynamics/Bullet Plugin
##############################
%package dali-bullet-plugin
Summary:    Plugin to provide physics
Group:      System/Libraries
%if 0%{?dali_bullet_plugin}
BuildRequires:  pkgconfig(bullet)
%endif

%description dali-bullet-plugin
Dynamics plugin to wrap the libBulletDynamics libraries

##############################
# Preparation
##############################
%prep
%setup -q
%define dali_data_rw_dir         /usr/share/dali/
%define dali_data_ro_dir         /usr/share/dali/
%define user_font_cache_dir      %{dali_data_rw_dir}/glyphcache/
%define user_shader_cache_dir    %{dali_data_rw_dir}/core/shaderbin/
%define font_preloaded_path      /usr/share/fonts/
%define font_downloaded_path     /opt/share/fonts/
%define font_application_path    /usr/share/app_fonts/
%define font_configuration_file  /opt/etc/fonts/conf.avail/99-slp.conf
%define dali_plugin_sound_files  %{dali_data_ro_dir}/plugins/sounds/
%define dali_plugin_theme_files  %{dali_data_ro_dir}/themes/feedback-themes/

%define dev_include_path %{_includedir}

##############################
# Build
##############################
%build
PREFIX+="/usr"
CXXFLAGS+=" -Wall -g -Os -fPIC -fvisibility-inlines-hidden -fdata-sections -ffunction-sections "
LDFLAGS+=" -Wl,--rpath=%{_libdir} -Wl,--as-needed -Wl,--gc-sections "

%ifarch %{arm}
CXXFLAGS+=" -D_ARCH_ARM_ -lgcc"
%endif

%if %{with wayland}
CFLAGS+=" -DWAYLAND"
CXXFLAGS+=" -DWAYLAND"
configure_flags="--enable-wayland"
%endif

libtoolize --force
cd %{_builddir}/%{name}-%{version}/build/tizen && autoreconf --install
cd %{_builddir}/%{name}-%{version}/build/tizen && CXXFLAGS=$CXXFLAGS LDFLAGS=$LDFLAGS DALI_DATA_RW_DIR="%{dali_data_rw_dir}" DALI_DATA_RO_DIR="%{dali_data_ro_dir}" FONT_PRELOADED_PATH="%{font_preloaded_path}" FONT_DOWNLOADED_PATH="%{font_downloaded_path}" FONT_APPLICATION_PATH="%{font_application_path}" FONT_CONFIGURATION_FILE="%{font_configuration_file}"

%configure --prefix=$PREFIX --with-jpeg-turbo --enable-gles=20 --enable-profile=%{dali_profile} \
%if 0%{?dali_feedback_plugin}
           --enable-feedback \
%endif
%if 0%{?dali_bullet_plugin}
           --enable-bullet \
%endif
%if 0%{?dali_assimp_plugin}
           --enable-assimp \
%endif
           $configure_flags --libdir=%{_libdir}

make %{?jobs:-j%jobs}

##############################
# Installation
##############################
%install
rm -rf %{buildroot}
cd build/tizen
%make_install DALI_DATA_RW_DIR="%{dali_data_rw_dir}" DALI_DATA_RO_DIR="%{dali_data_ro_dir}"

# LICENSE
mkdir -p %{buildroot}/usr/share/license
cp -af %{_builddir}/%{name}-%{version}/LICENSE %{buildroot}/usr/share/license/%{name}

##############################
# Upgrade order:
# 1 - Pre Install new package
# 2 - Install new package
# 3 - Post install new package
# 4 - Pre uninstall old package
# 5 - Remove files not overwritten by new package
# 6 - Post uninstall old package
##############################

%pre
rm -f %{user_font_cache_dir}/*
rm -f %{user_shader_cache_dir}/*
exit 0

##############################
#  Post Install new package
##############################
%post
/sbin/ldconfig
chown 5000:5000 %{user_font_cache_dir}
chown 5000:5000 %{user_shader_cache_dir}
exit 0

%if 0%{?dali_feedback_plugin}
%post dali-feedback-plugin
/sbin/ldconfig
exit 0
%endif

%if 0%{?dali_bullet_plugin}
%post dali-bullet-plugin
/sbin/ldconfig
exit 0
%endif

##############################
#   Pre Uninstall old package
##############################
%preun
rm -f %{user_font_cache_dir}/*
rm -f %{user_shader_cache_dir}/*
exit 0

##############################
#   Post Uninstall old package
##############################
%postun
/sbin/ldconfig
exit 0

%if 0%{?dali_feedback_plugin}
%postun dali-feedback-plugin
/sbin/ldconfig
exit 0
%endif

%if 0%{?dali_bullet_plugin}
%postun dali-bullet-plugin
/sbin/ldconfig
exit 0
%endif

##############################
# Files in Binary Packages
##############################

%files
%manifest dali-adaptor.manifest
%defattr(-,root,root,-)
%{_libdir}/libdali-adap*.so*
%defattr(-,app,app,-)
%dir %{user_font_cache_dir}
%dir %{user_shader_cache_dir}
%{_bindir}/*
%{_datadir}/license/%{name}

%files devel
%defattr(-,root,root,-)
%{dev_include_path}/dali/*
%{_libdir}/pkgconfig/dali*.pc

%if 0%{?dali_feedback_plugin}
%files dali-feedback-plugin
%defattr(-,root,root,-)
%{_libdir}/libdali-feedback-plugin.so*
%{dali_plugin_sound_files}/*
%{dali_plugin_theme_files}/*
%endif

%if 0%{?dali_bullet_plugin}
%files dali-bullet-plugin
%defattr(-,root,root,-)
%{_libdir}/libdali-bullet-plugin.so*
%endif<|MERGE_RESOLUTION|>--- conflicted
+++ resolved
@@ -75,16 +75,13 @@
 BuildRequires:  pkgconfig(xfixes)
 BuildRequires:  pkgconfig(xdamage)
 BuildRequires:  pkgconfig(utilX)
-<<<<<<< HEAD
-BuildRequires:  pkgconfig(gles20)
+%endif
+
 BuildRequires:  pkgconfig(harfbuzz)
 BuildRequires:  fribidi-devel
-=======
-%endif
 
 %if 0%{?dali_assimp_plugin}
 BuildRequires:  pkgconfig(assimp)
->>>>>>> b7c6477d
 %endif
 
 %description
