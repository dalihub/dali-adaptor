--- conflicted
+++ resolved
@@ -2,11 +2,7 @@
 
 Name:       dali-adaptor
 Summary:    The DALi Tizen Adaptor
-<<<<<<< HEAD
-Version:    1.0.45
-=======
 Version:    1.0.49
->>>>>>> a5eece9b
 Release:    1
 Group:      System/Libraries
 License:    Apache-2.0
@@ -16,11 +12,6 @@
 %if "%{profile}" == "mobile"
 %define dali_profile MOBILE
 %define dali_feedback_plugin 0
-<<<<<<< HEAD
-%define dali_bullet_plugin 0
-%define dali_assimp_plugin 0
-=======
->>>>>>> a5eece9b
 %define over_tizen_2_2 1
 %define shaderbincache_flag DISABLE
 %endif
@@ -35,11 +26,6 @@
 %if "%{profile}" == "wearable"
 %define dali_profile WEARABLE
 %define dali_feedback_plugin 0
-<<<<<<< HEAD
-%define dali_bullet_plugin 0
-%define dali_assimp_plugin 0
-=======
->>>>>>> a5eece9b
 %define over_tizen_2_2 1
 %define shaderbincache_flag DISABLE
 %endif
@@ -69,7 +55,8 @@
 BuildRequires:  dali-devel
 BuildRequires:  dali-integration-devel
 BuildRequires:  libxml2-devel
-BuildRequires:  pkgconfig(vconf)
+BuildRequires:  vconf-devel
+BuildRequires:  vconf-keys-devel
 BuildRequires:  tts-devel
 BuildRequires:  pkgconfig(dlog)
 BuildRequires:  libdrm-devel
